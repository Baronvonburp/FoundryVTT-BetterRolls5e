import { i18n, isAttack, isSave, getSave, isCheck } from "./betterrolls5e.js";
import { DiceCollection, ActorUtils, ItemUtils, Utils } from "./utils.js";
import { Renderer } from "./renderer.js";

/**
 * Roll type for advantage/disadvantage/etc
 * @typedef {"highest" | "lowest" | null} RollState
 */

/**
 * Parameters used when full rolling an actor
 * @typedef FullRollActorParams
 * @type {object}
 * @property {number?} adv 
 * @property {number?} disadv 
 * @property {number?} critThreshold
 */

import { DND5E } from "../../../systems/dnd5e/module/config.js";
import { BRSettings } from "./settings.js";

let dnd5e = DND5E;
let DEBUG = false;

const blankRoll = new Roll("0").roll(); // Used for CHAT_MESSAGE_TYPES.ROLL, which requires a roll that Better Rolls otherwise does not need

function debug() {
	if (DEBUG) {
		console.log.apply(console, arguments);
	}
}

function createChatData(actor, content, { hasMaestroSound = false }={}) {
	return {
		user: game.user._id,
		content: content,
		speaker: {
			actor: actor._id,
			token: actor.token,
			alias: actor.token?.name || actor.name
		},
		type: CONST.CHAT_MESSAGE_TYPES.ROLL,
		roll: blankRoll,
		...Utils.getWhisperData(),
		sound: Utils.getDiceSound(hasMaestroSound)
	};
}

/**
 * Populates a dice pool using a render model or a list of render models
 * @param {import("./renderer.js").RenderModel | Array<import("./renderer.js").RenderModel>} models 
 * @param {DiceCollection} dicePool 
 */
function populateDicePool(models, dicePool) {
	// If this is an array, recursively run on sub entries
	if (models instanceof Array) {
		models.forEach(e => populateDicePool(e, dicePool));
		return;
	}

	if (models.type === "multiroll") {
		dicePool?.push(...models.entries.map(e => e.roll));
	} else if (models.type === "damage") {
		dicePool.push(models.baseRoll, models.critRoll);
	}
}

/**
 * Returns an item and its actor if given an item, or just the actor otherwise.
 * @param {Item | Actor} actorOrItem
 */
function resolveActorOrItem(actorOrItem) {
	if (!actorOrItem) {
		return {};
	}

	if (actorOrItem instanceof Item) {
		return { item: actorOrItem, actor: actorOrItem?.actor };
	} else {
		return { actor: actorOrItem };
	}
}

/**
 * General class for macro support, actor rolls, and most static rolls.
 * It provides utility functions that can be used to create a new roll,
 * as well as the most common Actor roll functions.
 */
export class CustomRoll {
	/**
	 * Returns header data to be used for rendering
	 */
	static constructHeaderData(actorOrItem, label, { slotLevel=null }={}) {
		const { item, actor } = resolveActorOrItem(actorOrItem);
		const img = item ? item.img : ActorUtils.getImage(actor);

		/** @type {import("./renderer.js").HeaderDataProps}  */ 
		const results = {
			type: "header",
			img,
			label,
			slotLevel
		}

		return results;
	}
	
	/**
	 * Constructs multiroll data to be used for rendering
	 * @param {string} formula 
	 * @param {Object} options Roll options used to construct the multiroll.
	 * @param {number?} options.critThreshold minimum roll on the dice to cause a critical roll.
	 * @param {number?} options.numRolls number of rolls to perform
	 * @param {string?} options.title title to display above the roll
	 * @param {RollState?} options.rollState highest or lowest
	 * @param {string?} options.rollType metadata param for attack vs damage.
	 * @param {boolean?} options.elvenAccuracy whether the actor should apply elven accuracy 
	 */
	static constructMultiRoll(formula, options={}) {
		const { critThreshold, title, rollState, rollType, elvenAccuracy } = options;

		let numRolls = options.numRolls || game.settings.get("betterrolls5e", "d20Mode");
		if (rollState && numRolls == 1) {
			numRolls = 2;
		}

		// Apply elven accuracy
		if (numRolls == 2 && elvenAccuracy && rollState !== "lowest") {
			numRolls = 3;
		}

		const entries = [];
		for (let i = 0; i < numRolls; i++) {
			const roll = new Roll(formula).roll();
			entries.push(Utils.processRoll(roll, critThreshold, [20]));
		}

		// Mark ignored rolls due to advantage/disadvantage
		if (rollState) {
			let rollTotals = entries.map(r => r.roll.total);
			let chosenResult = rollTotals[0];
			if (rollState == "highest") {
				chosenResult = rollTotals.sort(function(a, b){return a-b})[rollTotals.length-1];
			} else if (rollState == "lowest") {
				chosenResult = rollTotals.sort(function(a, b){return a-b})[0];
			}

			// Mark the non-results as ignored
			entries.filter(r => r.roll.total != chosenResult).forEach(r => r.ignored = true);
		}

		/** @type {import("./renderer.js").MultiRollDataProps} */
		const results = {
			type: "multiroll",
			title,
			rollState,
			rollType,
			formula,
			entries,
			isCrit: entries.some(e => !e.ignored && e.isCrit)
		};

		return results;
	}

	/**
	 * Constructs and rolls damage data to be used in rendering
	 * @param {string | roll} formulaOrRoll A formula or roll object to be used
	 * @param {object} options
	 * @param {} options.critBehavior
	 * @param {Item?} options.item Optional item property. Used to calculate savage if savage isn't given
	 * @param {boolean?} options.isCrit Whether to roll crit damage. Ignored if critBehavior is set to "0"
	 * @param {boolean?} options.savage If true/false, sets the savage property. Fallsback to using the item if not given, or false otherwise.
	 * @param {boolean?} options.isVersatile Whether the roll is for versatile. Affects printout
	 * @param {string?} options.context Context string to display
	 * @param {string?} options.damageType
	 * @param {string?} options.title title to display. If not given defaults to damage type
	 */
	static constructDamageRoll(formulaOrRoll, options={}) {
		const { item, isCrit, isVersatile, context, damageType, title } = options;
		const savage = options.savage ?? ItemUtils.appliesSavageAttacks(item);
		const critBehavior = options.critBehavior || game.settings.get("betterrolls5e", "critBehavior");
		
		const roll = formulaOrRoll instanceof Roll ? formulaOrRoll : new Roll(formulaOrRoll);
		const total = roll.total ?? roll.roll();

		let critRoll = null;
		if (isCrit && critBehavior !== "0") {
			critRoll = ItemUtils.getCritRoll(roll.formula, total, { critBehavior, savage });
		}

		/** @type {import("./renderer.js").DamageDataProps} */
		const results = {
			type: "damage",
			title,
			damageType,
			context,
			baseRoll: roll,
			critRoll,
			isVersatile: isVersatile ?? false
		};

		return results;
	}

	/**
	 * Constructs and rolls damage data for a damage entry in an item.
	 * Can roll for an index, versatile (replaces first), or other.
	 * @param {Item} item 
	 * @param {number | "versatile" | "other" } index 
	 * @param {object} options
	 * @param {} options.critBehavior
	 * @param {number?} options.slotLevel
	 * @param {string?} options.context Optional damage context. Defaults to the configured damage context
	 * @param {boolean?} options.isCrit Whether to roll crit damage
	 */
	static constructItemDamageRoll(item, index, options={}) {
		const { slotLevel, isCrit, critBehavior } = options;
		const itemData = item.data.data;
		const flags = item.data.flags.betterRolls5e;
		const rollData = ItemUtils.getRollData(item, { slotLevel });
		const isVersatile = index === "versatile";
		const isFirst = index === 0 || index === "versatile";

		// Bonus parts to add to the formula
		const parts = [];

		// Determine certain fields based on index
		let title = null;
		let context = "";
		let damageFormula = null;
		let damageType = null;
		
		if (index === "other") {
			damageFormula = itemData.formula;
			title = i18n("br5e.chat.other");
			context = flags.quickOther.context;
		} else {
			// If versatile, use properties from the first entry
			const trueIndex = isFirst ? 0 : index;

			damageFormula = isVersatile ? itemData.damage.versatile : itemData.damage.parts[trueIndex][0]; 
			damageType = itemData.damage.parts[trueIndex][1];
			context = options.context || (flags.quickDamage.context?.[trueIndex]);

			// Scale damage if its the first entry
			if (damageFormula && isFirst) {
				damageFormula = ItemUtils.scaleDamage(item, slotLevel, index, isVersatile, rollData) || damageFormula;
			}

			// Add any roll bonuses but only to the first entry
			if (isFirst && rollData.bonuses && isAttack(item)) {
				let actionType = `${itemData.actionType}`;
				if (rollData.bonuses[actionType].damage) {
					parts.unshift(rollData.bonuses[actionType].damage);
				}
			}
		}

		// Require a formula to continue
		if (!damageFormula) { 
			return null;
		}

		// Assemble roll data and defer to the general damage construction
		const rollFormula = [damageFormula, ...parts].join("+");
		const baseRoll = new Roll(rollFormula, rollData);
		return CustomRoll.constructDamageRoll(baseRoll, {
			critBehavior, item, title, context, damageType, isVersatile, isCrit
		});
	}

	/**
	 * Creates multiple item damage rolls. This returns an array,
	 * so when adding to a model list, add them separately or use the splat operator.
	 * @param {*} item 
	 * @param {number[] | "all"} damageIndices 
	 * @param {*} options 
	 */
	static constructItemDamageRollRange(item, damageIndices, options={}) {
		// If all, damage indices between a sequential list from 0 to length - 1
		if (damageIndices === "all") {
			const numEntries = item.data.data.damage.parts.length;
			damageIndices = [...Array(numEntries).keys()];
		}

		// If versatile, replace any "first" entry (only those)
		if (options.versatile) {
			damageIndices = damageIndices.map(i => i === 0 ? "versatile" : i);
		}

		return damageIndices.map(i => CustomRoll.constructItemDamageRoll(item, i, options));
	}

	/**
	 * Sends a chat message using the given models, that can be created using
	 * the CustomRoll.constructX() methods.
	 * @param {*} actor 
	 * @param {*} models 
	 * @param {object} param3
	 * @param {Item?} param3.item Optional Item to put in the card props and to use for certain defaults.
	 * @param {string[]?} param3.properties List of properties to show at the bottom. Uses item properties if null.
	 * @param {boolean} param3.isCrit If the card should be labeled as a crit in the properties 
	 */
	static async sendChatMessage(actor, models, { item=null, properties=null, isCrit=null }={}) {
		const hasMaestroSound = item && ItemUtils.hasMaestroSound(item);

		// Render the models
		const templates = await Promise.all(models.map(Renderer.renderModel));
		const content = await Renderer.renderCard(templates, { actor, item, properties, isCrit });
		
		// Output the rolls to chat
		const dicePool = new DiceCollection();
		populateDicePool(models.filter(e => !e?.hidden), dicePool);
		await dicePool.flush();

		// Send the chat message
		return ChatMessage.create(createChatData(actor, content, { hasMaestroSound }));
	}
	
	/**
	 * Converts {args, disadv} params into a roll state object
	 * @param {*} args
	 * @returns {RollState} 
	 */
	static getRollState(args) {
		if (!args) {
			return null;
		}

		let adv = args.adv || 0;
		let disadv = args.disadv || 0;
		if (adv > 0 || disadv > 0) {
			if (adv > disadv) { return "highest"; }
			else if (adv < disadv) { return "lowest"; }
		} else { return null; }
	}
	
	// Returns an {adv, disadv} object when given an event
	static async eventToAdvantage(ev, itemType) {
		if (ev.shiftKey) {
			return {adv:1, disadv:0};
		} else if ((keyboard.isCtrl(ev))) {
			return {adv:0, disadv:1};
		} else if (game.settings.get("betterrolls5e", "queryAdvantageEnabled")) {
			// Don't show dialog for items that aren't tool or weapon.
			if (itemType != null && !itemType.match(/^(tool|weapon)$/)) {
				return {adv:0, disadv:0};
			}
			return new Promise(resolve => {
				new Dialog({
					title: i18n("br5e.querying.title"),
					buttons: {
						disadvantage: {
							label: i18n("br5e.querying.disadvantage"),
							callback: () => resolve({adv:0, disadv:1})
						},
						normal: {
							label: i18n("br5e.querying.normal"),
							callback: () => resolve({adv:0, disadv:0})
						},
						advantage: {
							label: i18n("br5e.querying.advantage"),
							callback: () => resolve({adv:1, disadv:0})
						}
					}
				}).render(true);
			});
		} else {
			return {adv:0, disadv:0};
		}
	}

	/**
	 * Internal method to perform a basic actor full roll of "something".
	 * It creates and display a chat message on completion.
	 * @param {*} actor 
	 * @param {string} label 
	 * @param {string} formula 
	 * @param {string} rollType 
	 * @param {FullRollActorParams} params 
	 */
	static async fullRollActor(actor, label, formula, rollType, params) {		
		// Entries to show for the render
		return CustomRoll.sendChatMessage(actor, [
			CustomRoll.constructHeaderData(actor, label),
			CustomRoll.constructMultiRoll(formula, { 
				rollState: CustomRoll.getRollState(params), 
				critThreshold: params?.critThreshold,
				rollType
			})
		]);
	}
	
	/**
	 * Creates and displays a chat message to show a full skill roll
	 * @param {*} actor 
	 * @param {string} skill shorthand referring to the skill name
	 * @param {FullRollActorParams} params parameters
	 */
	static async fullRollSkill(actor, skill, params={}) {
		const label = i18n(dnd5e.skills[skill]);
		const formula = ActorUtils.getSkillCheckRoll(actor, skill).formula;
		return CustomRoll.fullRollActor(actor, label, formula, "skill", params);
	}

	/**
	 * Rolls a skill check for an actor
	 * @param {*} actor 
	 * @param {string} ability Ability shorthand 
	 * @param {FullRollActorParams} params 
	 */
	static async rollCheck(actor, ability, params) {
		return await CustomRoll.fullRollAttribute(actor, ability, "check", params);
	}
	
	/**
	 * Rolls a saving throw for an actor
	 * @param {*} actor 
	 * @param {string} ability Ability shorthand 
	 * @param {FullRollActorParams} params 
	 */
	static async rollSave(actor, ability, params) {
		return await CustomRoll.fullRollAttribute(actor, ability, "save", params);
	}
	
	/**
	 * Creates and displays a chat message with the requested ability check or saving throw.
	 * @param {Actor5e} actor		The actor object to reference for the roll.
	 * @param {String} ability		The ability score to roll.
	 * @param {String} rollType		String of either "check" or "save"
	 * @param {FullRollActorParams} params
	 */
	static async fullRollAttribute(actor, ability, rollType, params={}) {
		const label = dnd5e.abilities[ability];

		let titleString;
		let formula = "";
		if (rollType === "check") {
			formula = ActorUtils.getAbilityCheckRoll(actor, ability).formula;
			titleString = `${i18n(label)} ${i18n("br5e.chat.check")}`;
		} else if (rollType === "save") {
			formula = ActorUtils.getAbilitySaveRoll(actor, ability).formula;
			titleString = `${i18n(label)} ${i18n("br5e.chat.save")}`;
		}

		return CustomRoll.fullRollActor(actor, titleString, formula, rollType, params);
	}
	
	static newItemRoll(item, params, fields) {
		return new CustomItemRoll(item, params, fields);
	}
}

let defaultParams = {
	title: "",
	forceCrit: false,
	preset: false,
	properties: true,
	slotLevel: null,
	useCharge: {},
	useTemplate: false,
	event: null,
	adv: 0,
	disadv: 0,
};

/*
	CustomItemRoll(item,
	{
		forceCrit: false,
		quickRoll: false,
		properties: true,
		slotLevel: null,
		useCharge: {},
		useTemplate: false,
		adv: 0,
		disadv: 0,
	},
	[
		["attack", {triggersCrit: true}],
		["damage", {index:0, versatile:true}],
		["damage", {index:[1,2,4]}],
	]
	).toMessage();
*/

// A custom roll with data corresponding to an item on a character's sheet.
export class CustomItemRoll {
	constructor(item, params, fields) {
		this.item = item;
		this.actor = item.actor;
		this.itemFlags = item.data.flags;
		this.params = mergeObject(duplicate(defaultParams), params || {});	// General parameters for the roll as a whole.
		this.fields = fields;	// Where requested roll fields are stored, in the order they should be rendered.

		/** @type {Array<import("./renderer.js").RenderModel>} */
		this.models = [];		// Data results from fields, which get turned into templates
		
		this.rolled = false;
		this.isCrit = this.params.forceCrit || false;			// Defaults to false, becomes "true" when a valid attack or check first crits.
		this.rollState = null;
<<<<<<< HEAD
		this.params.event = this.params.event || event;

		this._updateConfig();
		this._setupRollState();
	}
	
	/**
	 * Update config settings in the roll.
	 * TODO: This needs to be moved to an actual settings ES module.
	 * @private
	 */
	_updateConfig() {
		const getBRSetting = (setting) => game.settings.get("betterrolls5e", setting);

		this.config = {
			playRollSounds: getBRSetting("playRollSounds"),
			hasMaestroSound: ItemUtils.hasMaestroSound(this.item),
			damageRollPlacement: getBRSetting("damageRollPlacement"),
			rollTitlePlacement: getBRSetting("rollTitlePlacement"),
			damageTitlePlacement: getBRSetting("damageTitlePlacement"),
			damageContextPlacement: getBRSetting("damageContextPlacement"),
			contextReplacesTitle: getBRSetting("contextReplacesTitle"),
			contextReplacesDamage: getBRSetting("contextReplacesDamage"),
			critString: getBRSetting("critString"),
			critBehavior: getBRSetting("critBehavior"),
			quickDefaultDescriptionEnabled: getBRSetting("quickDefaultDescriptionEnabled"),
			altSecondaryEnabled: getBRSetting("altSecondaryEnabled"),
			d20Mode: getBRSetting("d20Mode"),
			hideDC: getBRSetting("hideDC")
		};
	}
	
	/**
	 * Initialization function to detect advantage/disadvantage from events and setup the roll state.
	 * @private
	 */
	_setupRollState() {
		const modifiers = Utils.getEventRollModifiers(this.params.event);
		this.params = mergeObject(this.params, modifiers);
		
=======
		
		if (!this.params.event) { this.params.event = event; }
		
		this.checkEvent();
		this.setRollState();
		this.config = BRSettings.serialize();
		this.dicePool = new DiceCollection();
	}
	
	checkEvent(ev) {
		let eventToCheck = ev || this.params.event;
		if (!eventToCheck) { return; }
		if (eventToCheck.shiftKey) {
			this.params.adv = 1;
		}
		if (keyboard.isCtrl(eventToCheck)) {
			this.params.disadv = 1;
		}
	}
	
	// Sets the roll's rollState to "highest" or "lowest" if the roll has advantage or disadvantage, respectively.
	setRollState() {
>>>>>>> c39059d6
		this.rollState = null;
		const { adv, disadv } = this.params;
		if (adv > 0 || disadv > 0) {
			if (adv > disadv) { this.rollState = "highest"; }
			else if (adv < disadv) { this.rollState = "lowest"; }
		}
	}
	
	/**
	 * Internal function to process fields and populate the internal data.
	 * Call toMessage() to create the final chat message and show the result
	 */
	async roll() {
		if (this.rolled) {
			console.log("Already rolled!", this);
			return;
		}

		const { params, item } = this;

		await ItemUtils.ensureFlags(item);
		const actor = item.actor;
		const itemData = item.data.data;
		
		Hooks.call("preRollItemBetterRolls", this);
		
		if (Number.isInteger(params.preset)) {
			this.updateForPreset();
		}

		if (this.params.useCharge.resource) {
			const consume = itemData.consume;
			if ( consume?.type === "ammo" ) {
				this.ammo = this.actor.items.get(consume.target);
			}
		}
		
		if (!params.slotLevel) {
			if (item.data.type === "spell") {
				params.slotLevel = await this.configureSpell();
				if (params.slotLevel === "error") { 
					return "error"; 
				}
			}
		}

		// Convert all requested fields into templates to be entered into the chat message.
		this.models = await this._processFields();
		
		// Load Item Footer Properties if params.properties is true
		this.properties = (params.properties) ? ItemUtils.getPropertyList(item) : [];
		
		// Check to consume charges. Prevents the roll if charges are required and none are left.
		let chargeCheck = await this.consumeCharge();
		if (chargeCheck === "error") {
			return "error";
		}

		if (params.useTemplate && (item.data.type == "feat" || item.data.data.level == 0)) {
			this.placeTemplate();
		}
		
		this.rolled = true;
		
		await Hooks.callAll("rollItemBetterRolls", this);
		await new Promise(r => setTimeout(r, 25));
		
		if (chargeCheck === "destroy") {
			await actor.deleteOwnedItem(item.id);
		}
	}

	/**
	 * Function that immediately processes and renders a given field
	 * @param {*} field 
	 */
	async fieldToTemplate(field) {
		let item = this.item;
		let fieldType = field[0].toLowerCase();
		let fieldArgs = field.slice();
		fieldArgs.splice(0,1);
		switch (fieldType) {
			case 'attack':
				// {adv, disadv, bonus, triggersCrit, critThreshold}
				this.models.push(this._rollAttack(fieldArgs[0]));
				break;
			case 'toolcheck':
			case 'tool':
			case 'check':
				this.models.push(this._rollTool(fieldArgs[0]));
				break;
			case 'damage':
				// {damageIndex: 0, forceVersatile: false, forceCrit: false}
				this.models.push(...this._rollDamageBlock(fieldArgs[0]));
				if (this.ammo) {
					this.models.push(...this._rollDamageBlock({
						item: this.ammo,
						index: "all",
						crit: fieldArgs[0].crit,
						context: `[${this.ammo.name}]`
					}));
					delete this.ammo;
				}
				break;
			case 'savedc':
				// {customAbl: null, customDC: null}
				let abl, dc;
				if (fieldArgs[0]) {
					abl = fieldArgs[0].abl;
					dc = fieldArgs[0].dc;
				}
				this.models.push({ type: "raw", content: await this.saveRollButton({customAbl:abl, customDC:dc})});
				break;
			case 'other':
				if (item.data.data.formula) { 
					this.models.push(this._rollOther());
				}
				break;
			case 'custom':
				this.models.push(this._rollCustom(fieldArgs[0]));
				break;
			case 'description':
			case 'desc':
				// Display info from Components module
				let componentField = "";
				if (game.modules.get("components5e") && game.modules.get("components5e").active) {
					componentField = window.ComponentsModule.getComponentHtml(item, 20);
				}
				fieldArgs[0] = {text: componentField + item.data.data.description.value};
			case 'text':
				if (fieldArgs[0].text) {
					this.models.push({
						type: "description",
						content: fieldArgs[0].text
					});
				}
				break;
			case 'flavor':
				this.models.push({
					type: "description",
					isFlavor: true,
					content: fieldArgs[0]?.text ?? this.item.data.data.chatFlavor
				});
				break;
			case 'crit':
				const extra = this._rollCritExtra();
				if (extra) {
					this.models.push(extra);
				}
				break;
		}
		return true;
	}

	/**
	 * Processes all fields, building a collection of models and returning them
	 */
	async _processFields() {
		this.models.push(this._rollHeader());
		for (let i=0;i<this.fields.length;i++) {
			await this.fieldToTemplate(this.fields[i]);
		}

		if (this.isCrit && this.hasDamage && this.item.data.flags.betterRolls5e?.critDamage?.value) {
			await this.fieldToTemplate(["crit"]);
		}

		return this.models;
	}
	
	/**
	 * Creates and sends a chat message to all players (based on whisper settings).
	 * If not already rolled and rendered, roll() is called first.
	 */
	async toMessage() {
		if (!this.rolled) {
			await this.roll();
		}

<<<<<<< HEAD
		if (this.content === "error") return;

		const hasMaestroSound = this.config.hasMaestroSound;
		this.chatData = createChatData(this.actor, this.content, { hasMaestroSound });
=======
		const content = await this.roll();
		if (content === "error") return;

		this.chatData = {
			user: game.user._id,
			content: this.content,
			speaker: {
				actor: this.actor._id,
				token: this.actor.token,
				alias: this.actor.token?.name || this.actor.name
			},
			type: CONST.CHAT_MESSAGE_TYPES.ROLL,
			roll: blankRoll,
			...Utils.getWhisperData(),
			sound: Utils.getDiceSound(ItemUtils.hasMaestroSound(this.item))
		};
		
>>>>>>> c39059d6
		await Hooks.callAll("messageBetterRolls", this, this.chatData);

		// Render and send the chat message
		const { item, isCrit, properties } = this;
		return await CustomRoll.sendChatMessage(item.actor, this.models, { item, isCrit, properties });
	}
	
	/**
	 * Updates the rollRequests based on the br5e flags.
	 */
	updateForPreset() {
		let item = this.item,
			itemData = item.data.data,
			flags = item.data.flags,
			brFlags = flags.betterRolls5e,
			preset = this.params.preset,
			properties = false,
			useCharge = {},
			useTemplate = false,
			fields = [],
			val = (preset === 1) ? "altValue" : "value";
			
		
		if (brFlags) {
			// Assume new action of the button based on which fields are enabled for Quick Rolls
			function flagIsTrue(flag) {
				return (brFlags[flag] && (brFlags[flag][val] == true));
			}

			function getFlag(flag) {
				return (brFlags[flag] ? (brFlags[flag][val]) : null);
			}
			
			if (flagIsTrue("quickFlavor") && itemData.chatFlavor) { fields.push(["flavor"]); }
			if (flagIsTrue("quickDesc")) { fields.push(["desc"]); }
			if (flagIsTrue("quickAttack") && isAttack(item)) { fields.push(["attack"]); }
			if (flagIsTrue("quickCheck") && isCheck(item)) { fields.push(["check"]); }
			if (flagIsTrue("quickSave") && isSave(item)) { fields.push(["savedc"]); }
			
			if (brFlags.quickDamage && (brFlags.quickDamage[val].length > 0)) {
				for (let i = 0; i < brFlags.quickDamage[val].length; i++) {
					let isVersatile = (i == 0) && flagIsTrue("quickVersatile");
					if (brFlags.quickDamage[val][i]) { fields.push(["damage", {index:i, versatile:isVersatile}]); }
				}
			}


			if (flagIsTrue("quickOther")) { fields.push(["other"]); }
			if (flagIsTrue("quickProperties")) { properties = true; }

			if (brFlags.quickCharges) {
				useCharge = duplicate(getFlag("quickCharges"));
			}
			if (flagIsTrue("quickTemplate")) { useTemplate = true; }
		} else { 
			//console.log("Request made to Quick Roll item without flags!");
			fields.push(["desc"]);
			properties = true;
		}
		
		this.params = mergeObject(this.params, {
			properties,
			useCharge,
			useTemplate,
		});

		console.log(this.params);
		
		this.fields = fields.concat((this.fields || []).slice());
	}

	_rollHeader() {
		const slotLevel = this.params.slotLevel;
		let printedSlotLevel = null;
		if (this.item && this.item.data.type === "spell" && slotLevel != this.item.data.data.level) {
			printedSlotLevel = dnd5e.spellLevels[slotLevel];
		}

		return CustomRoll.constructHeaderData(this.item, this.item.name, { 
			slotLevel: printedSlotLevel
		});
	}

	/**
	 * Rolls an attack roll for the item.
	 * @param {Object} props				Object containing all named parameters
	 * @param {Number} props.adv			1 for advantage
	 * @param {Number} props.disadv			1 for disadvantage
	 * @param {String} props.bonus			Additional situational bonus
	 * @param {Boolean} props.triggersCrit	Whether a crit for this triggers future damage rolls to be critical
	 * @param {Number} props.critThreshold	Minimum roll for a d20 is considered a crit
	 * @private
	 */
	_rollAttack(props) {
		let args = mergeObject({
			adv: this.params.adv,
			disadv: this.params.disadv,
			bonus: null,
			triggersCrit: true,
			critThreshold: null
		}, props || {});

		let itm = this.item;
		const itemData = itm.data.data;
		let title = (this.config.rollTitlePlacement !== "0") ? i18n("br5e.chat.attack") : null;
		
		this.hasAttack = true;
		
		// Add critical threshold
		let critThreshold = 20;
		let characterCrit = 20;
		try { 
			characterCrit = Number(getProperty(itm, "actor.data.flags.dnd5e.weaponCriticalThreshold")) || 20;
		} catch(error) { 
			characterCrit = itm.actor.data.flags.dnd5e.weaponCriticalThreshold || 20;
		}
		
		let itemCrit = Number(getProperty(itm, "data.flags.betterRolls5e.critRange.value")) || 20;
		//	console.log(critThreshold, characterCrit, itemCrit);
		
		if (args.critThreshold) {
			// If a specific critThreshold is set, use that
			critThreshold = args.critThreshold;
		} else {
			// Otherwise, determine it from character & item data
			if (['mwak', 'rwak'].includes(itemData.actionType)) {
				critThreshold = Math.min(critThreshold, characterCrit, itemCrit);
			} else {
				critThreshold = Math.min(critThreshold, itemCrit);
			}
		}

		// Get ammo bonus and add to title if relevant
		const ammoBonus = this.ammo?.data.data.attackBonus;
		if (ammoBonus) {
			title += ` [${this.ammo.name}]`;
		}
		
		// Perform the final construction and begin rolling
		const abilityMod = ItemUtils.getAbilityMod(itm);
		const rollState = CustomRoll.getRollState(args);
		const formula = ItemUtils.getAttackRoll(itm, {
			abilityMod,
			ammoBonus,
			bonus: args.bonus
		}).formula;
		const multiRollData = CustomRoll.constructMultiRoll(formula, {
			rollState,
			title,
			critThreshold,
			elvenAccuracy: ActorUtils.testElvenAccuracy(itm.actor, abilityMod)
		});
		
		// If this can trigger a crit and it also crit, flag it as a crit.
		// Currently, crits cannot be un-set.
		if (args.triggersCrit && multiRollData.isCrit) {
			this.isCrit = true;
		}

		return multiRollData;
	}

	/**
	 * 
	 * @param {*} preArgs 
	 * @private
	 */
	async _rollTool(preArgs) {
		let args = mergeObject({adv: 0, disadv: 0, bonus: null, triggersCrit: true, critThreshold: null, rollState: this.rollState}, preArgs || {});
		let itm = this.item;
		const title = args.title || ((this.config.rollTitlePlacement != "0") ? i18n("br5e.chat.check") : null);
			
		// Begin rolling the multiroll, and return the result
		const rollState = CustomRoll.getRollState(args);
		const formula = ItemUtils.getToolRoll(itm, args.bonus).formula;
		const multiRollData = CustomRoll.constructMultiRoll(formula, {
			rollState,
			title,
			critThreshold: args.critThreshold,
			elvenAccuracy: ActorUtils.testElvenAccuracy(itm.actor, abl)
		});
		
		this.isCrit = args.triggersCrit || multiRollData.isCrit;

		return multiRollData;
	}

	/**
	 * 
	 * @param {*} args
	 * @private 
	 */
	_rollCustom(args) {
		/* args:
				title			title of the roll
				formula			the roll formula
				rolls			number of rolls
				rollState		"adv" or "disadv" converts to "highest" or "lowest"
		*/
		let rollStates = {
			null: null,
			"adv": "highest",
			"disadv": "lowest"
		};
		
		const { rolls, formula, rollState } = args;
		let rollData = ItemUtils.getRollData(this.item);
		const resolvedFormula = new Roll(formula, rollData).formula;
		this.models.push(CustomRoll.constructMultiRoll(resolvedFormula || "1d20", {
			numRolls: rolls || 1,
			rollState: rollStates[rollState],
			rollType: "custom",
		}));
	}

	_rollDamageBlock({item, index, versatile, crit, context} = {}) {
		const wasAll = index === "all";

		// If all, damage indices between a sequential list from 0 to length - 1
		if (index === "all") {
			const numEntries = this.item.data.data.damage.parts.length;
			index = [...Array(numEntries).keys()]
		}

		if (Number.isInteger(index)) {
			index = [index];
		}

		const results = [];
		for (const idx of index) {
			results.push(this._rollDamage({
				item,
				damageIndex: idx,
				// versatile damage will only replace the first damage formula in an "all" damage request
				forceVersatile: (idx == 0 || !wasAll) ? versatile : false,
				forceCrit: crit,
				customContext: context
			}))
		}

		return results;
	}
	
	/**
	 * Rolls damage and creates a damage model. Item is optional.
	 * @param {*} param0 
	 */
	_rollDamage({item=null, damageIndex = 0, forceVersatile = false, forceCrit = false, bonus = 0, customContext = null}) {
		item = item ?? this.item;
		const itemData = item.data.data;

		// Makes the custom roll flagged as having a damage roll.
		this.hasDamage = true;

		// Change first damage formula if versatile
		const hasVersatile = itemData.damage.versatile.length;
		if (((this.params.versatile && damageIndex === 0) || forceVersatile) && hasVersatile > 0) {
			damageIndex = "versatile";
		}

		const isCrit = (forceCrit == true || (this.isCrit && forceCrit !== "never"));
		return CustomRoll.constructItemDamageRoll(item, damageIndex, {
			slotLevel: this.params.slotLevel,
			context: customContext,
			isCrit
		});
	}

	/**
	 * Rolls crit extra damage for this item and returns the model data
	 * @param {} index 
	 */
	_rollCritExtra(index) {
		let damageIndex = (index ? toString(index) : null) || 
			this.item.data.flags.betterRolls5e?.critDamage?.value || 
			"";
		if (damageIndex) {
			return this._rollDamage({damageIndex:Number(damageIndex), forceCrit:"never"});
		}
	}
	
	/**
	 * Rolls the Other Formula field and returns the model data. Is subject to crits.
	 */
	_rollOther() {
		const isCrit = this.isCrit;
		const critBehavior = this.params.critBehavior ? this.params.critBehavior : this.config.critBehavior;
		return CustomRoll.constructItemDamageRoll(this.item, "other", {
			critBehavior,
			isCrit,
			slotLevel: this.params.slotLevel,
		});
	}
	
	/* 	Generates the html for a save button to be inserted into a chat message. Players can click this button to perform a roll through their controlled token.
	*/
	async saveRollButton({customAbl = null, customDC = null}) {
		let item = this.item;
		let actor = item.actor;
		let saveData = getSave(item);
		if (customAbl) { saveData.ability = saveArgs.customAbl; }
		if (customDC) { saveData.dc = saveArgs.customDC; }
		
		let hideDC = (this.config.hideDC == "2" || (this.config.hideDC == "1" && actor.data.type == "npc")); // Determine whether the DC should be hidden

		let divHTML = `<span ${hideDC ? 'class="hideSave"' : null} style="display:inline;line-height:inherit;">${saveData.dc}</span>`;
		
		let saveLabel = `${i18n("br5e.buttons.saveDC")} ` + divHTML + ` ${dnd5e.abilities[saveData.ability]}`;
		let button = {
			type: "saveDC",
			html: await renderTemplate("modules/betterrolls5e/templates/red-save-button.html", {data: saveData, saveLabel: saveLabel})
		}
		
		return button;
	}
	
	async configureSpell() {
		let item = this.item;
		let actor = item.actor;
		let lvl = null;
		let consume = false;
		let placeTemplate = false;
		let isPact = false;
		
		// Only run the dialog if the spell is not a cantrip
		if (item.data.data.level > 0) {
			try {
				console.log("level > 0")
				window.PH = {};
				window.PH.actor = actor;
				window.PH.item = item;
				const spellFormData = await game.dnd5e.applications.AbilityUseDialog.create(item);
				lvl = spellFormData.get("level");
				consume = Boolean(spellFormData.get("consumeSlot"));
				placeTemplate = Boolean(spellFormData.get("placeTemplate"));
				// console.log(lvl, consume, placeTemplate);
			}
			catch(error) { return "error"; }
		}
		
		if (lvl == "pact") {
			isPact = true;
			lvl = getProperty(actor, `data.data.spells.pact.level`) || lvl;
		}
		
		if ( lvl !== item.data.data.level ) {
			item = item.constructor.createOwned(mergeObject(duplicate(item.data), {"data.level": lvl}, {inplace: false}), actor);
		}
		
		// Update Actor data
		if ( consume && (lvl !== 0) ) {
			let spellSlot = isPact ? "pact" : "spell"+lvl;
			const slots = parseInt(actor.data.data.spells[spellSlot].value);
	  if ( slots === 0 || Number.isNaN(slots) ) {
				ui.notifications.error(game.i18n.localize("DND5E.SpellCastNoSlots"));
				return "error";
			}
			await actor.update({
				[`data.spells.${spellSlot}.value`]: Math.max(parseInt(actor.data.data.spells[spellSlot].value) - 1, 0)
			});
		}
		
		if (placeTemplate) {
			this.placeTemplate();
		}
		
		return lvl;
	}
	
	// Places a template if the item has an area of effect
	placeTemplate() {
		let item = this.item;
		if (item.hasAreaTarget) {
			const template = game.dnd5e.canvas.AbilityTemplate.fromItem(item);
			if ( template ) template.drawPreview(event);
			if (item.actor && item.actor.sheet) {
				if (item.sheet.rendered) item.sheet.minimize();
				if (item.actor.sheet.rendered) item.actor.sheet.minimize();
			}
		}
	}
	
	// Consumes charges & resources assigned on an item.
	async consumeCharge() {
		let item = this.item,
			itemData = item.data.data;
		
		const hasUses = !!(itemData.uses.value || itemData.uses.max || itemData.uses.per); // Actual check to see if uses exist on the item, even if params.useCharge.use == true
		const hasResource = !!(itemData.consume?.target); // Actual check to see if a resource is entered on the item, even if params.useCharge.resource == true

		const request = this.params.useCharge; // Has bools for quantity, use, resource, and charge
		const recharge = itemData.recharge || {};
		const uses = itemData.uses || {};
		const autoDestroy = uses.autoDestroy;
		const current = uses.value || 0;
		const remaining = request.use ? Math.max(current - 1, 0) : current;
		const q = itemData.quantity;
		const updates = {};
		let output = "success";

		// Check for consuming uses, but not quantity
		if (hasUses && request.use && !request.quantity) {
			if (!current) { ui.notifications.warn(game.i18n.format("DND5E.ItemNoUses", {name: item.name})); return "error"; }
		}

		// Check for consuming quantity, but not uses
		if (request.quantity && !request.use) {
			if (!q) { ui.notifications.warn(game.i18n.format("DND5E.ItemNoUses", {name: item.name})); return "error"; }
		}

		// Check for consuming quantity and uses
		if (hasUses && request.use && request.quantity) {
			if (!current && q <= 1) { ui.notifications.warn(game.i18n.format("DND5E.ItemNoUses", {name: item.name})); return "error"; }
		}

		// Check for consuming charge ("Action Recharge")
		if (request.charge) {
			if (!recharge.charged) { ui.notifications.warn(game.i18n.format("DND5E.ItemNoUses", {name: item.name})); return "error"; }
		}

		// Check for consuming resource.
		// Note that _handleResourceConsumption() will actually consume the resource as well as perform the check, hence why it must be performed last.
		if (hasResource && request.resource) {
			const allowed = await item._handleResourceConsumption({isCard: true, isAttack: true});
			if (allowed === false) { return "error"; }
		}

		// Handle uses, but not quantity
		if (hasUses && request.use && !request.quantity) {
			updates["data.uses.value"] = remaining;
		}
		
		// Handle quantity, but not uses
		else if (request.quantity && !request.use) {
			if (q <= 1 && autoDestroy) {
				output = "destroy";
			}
			updates["data.quantity"] = q - 1;
		}

		// Handle quantity and uses
		else if (hasUses && request.use && request.quantity) {
			let remainingU = remaining;
			let remainingQ = q;
			console.log(remainingQ, remainingU);
			if (remainingU < 1) {
				remainingQ -= 1;
				ui.notifications.warn(game.i18n.format("br5e.error.autoDestroy", {name: item.name}));
				if (remainingQ >= 1) {
					remainingU = itemData.uses.max || 0;
				} else { remainingU = 0; }
				if (remainingQ < 1 && autoDestroy) { output = "destroy"; }
			}

			updates["data.quantity"] = Math.max(remainingQ,0);
			updates["data.uses.value"] = Math.max(remainingU,0);
		}

		// Handle charge ("Action Recharge")
		if (request.charge) {
			updates["data.recharge.charged"] = false;
		}

		item.update(updates);

		return output;
	}
}
<|MERGE_RESOLUTION|>--- conflicted
+++ resolved
@@ -1,1238 +1,1167 @@
-import { i18n, isAttack, isSave, getSave, isCheck } from "./betterrolls5e.js";
-import { DiceCollection, ActorUtils, ItemUtils, Utils } from "./utils.js";
-import { Renderer } from "./renderer.js";
-
-/**
- * Roll type for advantage/disadvantage/etc
- * @typedef {"highest" | "lowest" | null} RollState
- */
-
-/**
- * Parameters used when full rolling an actor
- * @typedef FullRollActorParams
- * @type {object}
- * @property {number?} adv 
- * @property {number?} disadv 
- * @property {number?} critThreshold
- */
-
-import { DND5E } from "../../../systems/dnd5e/module/config.js";
-import { BRSettings } from "./settings.js";
-
-let dnd5e = DND5E;
-let DEBUG = false;
-
-const blankRoll = new Roll("0").roll(); // Used for CHAT_MESSAGE_TYPES.ROLL, which requires a roll that Better Rolls otherwise does not need
-
-function debug() {
-	if (DEBUG) {
-		console.log.apply(console, arguments);
-	}
-}
-
-function createChatData(actor, content, { hasMaestroSound = false }={}) {
-	return {
-		user: game.user._id,
-		content: content,
-		speaker: {
-			actor: actor._id,
-			token: actor.token,
-			alias: actor.token?.name || actor.name
-		},
-		type: CONST.CHAT_MESSAGE_TYPES.ROLL,
-		roll: blankRoll,
-		...Utils.getWhisperData(),
-		sound: Utils.getDiceSound(hasMaestroSound)
-	};
-}
-
-/**
- * Populates a dice pool using a render model or a list of render models
- * @param {import("./renderer.js").RenderModel | Array<import("./renderer.js").RenderModel>} models 
- * @param {DiceCollection} dicePool 
- */
-function populateDicePool(models, dicePool) {
-	// If this is an array, recursively run on sub entries
-	if (models instanceof Array) {
-		models.forEach(e => populateDicePool(e, dicePool));
-		return;
-	}
-
-	if (models.type === "multiroll") {
-		dicePool?.push(...models.entries.map(e => e.roll));
-	} else if (models.type === "damage") {
-		dicePool.push(models.baseRoll, models.critRoll);
-	}
-}
-
-/**
- * Returns an item and its actor if given an item, or just the actor otherwise.
- * @param {Item | Actor} actorOrItem
- */
-function resolveActorOrItem(actorOrItem) {
-	if (!actorOrItem) {
-		return {};
-	}
-
-	if (actorOrItem instanceof Item) {
-		return { item: actorOrItem, actor: actorOrItem?.actor };
-	} else {
-		return { actor: actorOrItem };
-	}
-}
-
-/**
- * General class for macro support, actor rolls, and most static rolls.
- * It provides utility functions that can be used to create a new roll,
- * as well as the most common Actor roll functions.
- */
-export class CustomRoll {
-	/**
-	 * Returns header data to be used for rendering
-	 */
-	static constructHeaderData(actorOrItem, label, { slotLevel=null }={}) {
-		const { item, actor } = resolveActorOrItem(actorOrItem);
-		const img = item ? item.img : ActorUtils.getImage(actor);
-
-		/** @type {import("./renderer.js").HeaderDataProps}  */ 
-		const results = {
-			type: "header",
-			img,
-			label,
-			slotLevel
-		}
-
-		return results;
-	}
-	
-	/**
-	 * Constructs multiroll data to be used for rendering
-	 * @param {string} formula 
-	 * @param {Object} options Roll options used to construct the multiroll.
-	 * @param {number?} options.critThreshold minimum roll on the dice to cause a critical roll.
-	 * @param {number?} options.numRolls number of rolls to perform
-	 * @param {string?} options.title title to display above the roll
-	 * @param {RollState?} options.rollState highest or lowest
-	 * @param {string?} options.rollType metadata param for attack vs damage.
-	 * @param {boolean?} options.elvenAccuracy whether the actor should apply elven accuracy 
-	 */
-	static constructMultiRoll(formula, options={}) {
-		const { critThreshold, title, rollState, rollType, elvenAccuracy } = options;
-
-		let numRolls = options.numRolls || game.settings.get("betterrolls5e", "d20Mode");
-		if (rollState && numRolls == 1) {
-			numRolls = 2;
-		}
-
-		// Apply elven accuracy
-		if (numRolls == 2 && elvenAccuracy && rollState !== "lowest") {
-			numRolls = 3;
-		}
-
-		const entries = [];
-		for (let i = 0; i < numRolls; i++) {
-			const roll = new Roll(formula).roll();
-			entries.push(Utils.processRoll(roll, critThreshold, [20]));
-		}
-
-		// Mark ignored rolls due to advantage/disadvantage
-		if (rollState) {
-			let rollTotals = entries.map(r => r.roll.total);
-			let chosenResult = rollTotals[0];
-			if (rollState == "highest") {
-				chosenResult = rollTotals.sort(function(a, b){return a-b})[rollTotals.length-1];
-			} else if (rollState == "lowest") {
-				chosenResult = rollTotals.sort(function(a, b){return a-b})[0];
-			}
-
-			// Mark the non-results as ignored
-			entries.filter(r => r.roll.total != chosenResult).forEach(r => r.ignored = true);
-		}
-
-		/** @type {import("./renderer.js").MultiRollDataProps} */
-		const results = {
-			type: "multiroll",
-			title,
-			rollState,
-			rollType,
-			formula,
-			entries,
-			isCrit: entries.some(e => !e.ignored && e.isCrit)
-		};
-
-		return results;
-	}
-
-	/**
-	 * Constructs and rolls damage data to be used in rendering
-	 * @param {string | roll} formulaOrRoll A formula or roll object to be used
-	 * @param {object} options
-	 * @param {} options.critBehavior
-	 * @param {Item?} options.item Optional item property. Used to calculate savage if savage isn't given
-	 * @param {boolean?} options.isCrit Whether to roll crit damage. Ignored if critBehavior is set to "0"
-	 * @param {boolean?} options.savage If true/false, sets the savage property. Fallsback to using the item if not given, or false otherwise.
-	 * @param {boolean?} options.isVersatile Whether the roll is for versatile. Affects printout
-	 * @param {string?} options.context Context string to display
-	 * @param {string?} options.damageType
-	 * @param {string?} options.title title to display. If not given defaults to damage type
-	 */
-	static constructDamageRoll(formulaOrRoll, options={}) {
-		const { item, isCrit, isVersatile, context, damageType, title } = options;
-		const savage = options.savage ?? ItemUtils.appliesSavageAttacks(item);
-		const critBehavior = options.critBehavior || game.settings.get("betterrolls5e", "critBehavior");
-		
-		const roll = formulaOrRoll instanceof Roll ? formulaOrRoll : new Roll(formulaOrRoll);
-		const total = roll.total ?? roll.roll();
-
-		let critRoll = null;
-		if (isCrit && critBehavior !== "0") {
-			critRoll = ItemUtils.getCritRoll(roll.formula, total, { critBehavior, savage });
-		}
-
-		/** @type {import("./renderer.js").DamageDataProps} */
-		const results = {
-			type: "damage",
-			title,
-			damageType,
-			context,
-			baseRoll: roll,
-			critRoll,
-			isVersatile: isVersatile ?? false
-		};
-
-		return results;
-	}
-
-	/**
-	 * Constructs and rolls damage data for a damage entry in an item.
-	 * Can roll for an index, versatile (replaces first), or other.
-	 * @param {Item} item 
-	 * @param {number | "versatile" | "other" } index 
-	 * @param {object} options
-	 * @param {} options.critBehavior
-	 * @param {number?} options.slotLevel
-	 * @param {string?} options.context Optional damage context. Defaults to the configured damage context
-	 * @param {boolean?} options.isCrit Whether to roll crit damage
-	 */
-	static constructItemDamageRoll(item, index, options={}) {
-		const { slotLevel, isCrit, critBehavior } = options;
-		const itemData = item.data.data;
-		const flags = item.data.flags.betterRolls5e;
-		const rollData = ItemUtils.getRollData(item, { slotLevel });
-		const isVersatile = index === "versatile";
-		const isFirst = index === 0 || index === "versatile";
-
-		// Bonus parts to add to the formula
-		const parts = [];
-
-		// Determine certain fields based on index
-		let title = null;
-		let context = "";
-		let damageFormula = null;
-		let damageType = null;
-		
-		if (index === "other") {
-			damageFormula = itemData.formula;
-			title = i18n("br5e.chat.other");
-			context = flags.quickOther.context;
-		} else {
-			// If versatile, use properties from the first entry
-			const trueIndex = isFirst ? 0 : index;
-
-			damageFormula = isVersatile ? itemData.damage.versatile : itemData.damage.parts[trueIndex][0]; 
-			damageType = itemData.damage.parts[trueIndex][1];
-			context = options.context || (flags.quickDamage.context?.[trueIndex]);
-
-			// Scale damage if its the first entry
-			if (damageFormula && isFirst) {
-				damageFormula = ItemUtils.scaleDamage(item, slotLevel, index, isVersatile, rollData) || damageFormula;
-			}
-
-			// Add any roll bonuses but only to the first entry
-			if (isFirst && rollData.bonuses && isAttack(item)) {
-				let actionType = `${itemData.actionType}`;
-				if (rollData.bonuses[actionType].damage) {
-					parts.unshift(rollData.bonuses[actionType].damage);
-				}
-			}
-		}
-
-		// Require a formula to continue
-		if (!damageFormula) { 
-			return null;
-		}
-
-		// Assemble roll data and defer to the general damage construction
-		const rollFormula = [damageFormula, ...parts].join("+");
-		const baseRoll = new Roll(rollFormula, rollData);
-		return CustomRoll.constructDamageRoll(baseRoll, {
-			critBehavior, item, title, context, damageType, isVersatile, isCrit
-		});
-	}
-
-	/**
-	 * Creates multiple item damage rolls. This returns an array,
-	 * so when adding to a model list, add them separately or use the splat operator.
-	 * @param {*} item 
-	 * @param {number[] | "all"} damageIndices 
-	 * @param {*} options 
-	 */
-	static constructItemDamageRollRange(item, damageIndices, options={}) {
-		// If all, damage indices between a sequential list from 0 to length - 1
-		if (damageIndices === "all") {
-			const numEntries = item.data.data.damage.parts.length;
-			damageIndices = [...Array(numEntries).keys()];
-		}
-
-		// If versatile, replace any "first" entry (only those)
-		if (options.versatile) {
-			damageIndices = damageIndices.map(i => i === 0 ? "versatile" : i);
-		}
-
-		return damageIndices.map(i => CustomRoll.constructItemDamageRoll(item, i, options));
-	}
-
-	/**
-	 * Sends a chat message using the given models, that can be created using
-	 * the CustomRoll.constructX() methods.
-	 * @param {*} actor 
-	 * @param {*} models 
-	 * @param {object} param3
-	 * @param {Item?} param3.item Optional Item to put in the card props and to use for certain defaults.
-	 * @param {string[]?} param3.properties List of properties to show at the bottom. Uses item properties if null.
-	 * @param {boolean} param3.isCrit If the card should be labeled as a crit in the properties 
-	 */
-	static async sendChatMessage(actor, models, { item=null, properties=null, isCrit=null }={}) {
-		const hasMaestroSound = item && ItemUtils.hasMaestroSound(item);
-
-		// Render the models
-		const templates = await Promise.all(models.map(Renderer.renderModel));
-		const content = await Renderer.renderCard(templates, { actor, item, properties, isCrit });
-		
-		// Output the rolls to chat
-		const dicePool = new DiceCollection();
-		populateDicePool(models.filter(e => !e?.hidden), dicePool);
-		await dicePool.flush();
-
-		// Send the chat message
-		return ChatMessage.create(createChatData(actor, content, { hasMaestroSound }));
-	}
-	
-	/**
-	 * Converts {args, disadv} params into a roll state object
-	 * @param {*} args
-	 * @returns {RollState} 
-	 */
-	static getRollState(args) {
-		if (!args) {
-			return null;
-		}
-
-		let adv = args.adv || 0;
-		let disadv = args.disadv || 0;
-		if (adv > 0 || disadv > 0) {
-			if (adv > disadv) { return "highest"; }
-			else if (adv < disadv) { return "lowest"; }
-		} else { return null; }
-	}
-	
-	// Returns an {adv, disadv} object when given an event
-	static async eventToAdvantage(ev, itemType) {
-		if (ev.shiftKey) {
-			return {adv:1, disadv:0};
-		} else if ((keyboard.isCtrl(ev))) {
-			return {adv:0, disadv:1};
-		} else if (game.settings.get("betterrolls5e", "queryAdvantageEnabled")) {
-			// Don't show dialog for items that aren't tool or weapon.
-			if (itemType != null && !itemType.match(/^(tool|weapon)$/)) {
-				return {adv:0, disadv:0};
-			}
-			return new Promise(resolve => {
-				new Dialog({
-					title: i18n("br5e.querying.title"),
-					buttons: {
-						disadvantage: {
-							label: i18n("br5e.querying.disadvantage"),
-							callback: () => resolve({adv:0, disadv:1})
-						},
-						normal: {
-							label: i18n("br5e.querying.normal"),
-							callback: () => resolve({adv:0, disadv:0})
-						},
-						advantage: {
-							label: i18n("br5e.querying.advantage"),
-							callback: () => resolve({adv:1, disadv:0})
-						}
-					}
-				}).render(true);
-			});
-		} else {
-			return {adv:0, disadv:0};
-		}
-	}
-
-	/**
-	 * Internal method to perform a basic actor full roll of "something".
-	 * It creates and display a chat message on completion.
-	 * @param {*} actor 
-	 * @param {string} label 
-	 * @param {string} formula 
-	 * @param {string} rollType 
-	 * @param {FullRollActorParams} params 
-	 */
-	static async fullRollActor(actor, label, formula, rollType, params) {		
-		// Entries to show for the render
-		return CustomRoll.sendChatMessage(actor, [
-			CustomRoll.constructHeaderData(actor, label),
-			CustomRoll.constructMultiRoll(formula, { 
-				rollState: CustomRoll.getRollState(params), 
-				critThreshold: params?.critThreshold,
-				rollType
-			})
-		]);
-	}
-	
-	/**
-	 * Creates and displays a chat message to show a full skill roll
-	 * @param {*} actor 
-	 * @param {string} skill shorthand referring to the skill name
-	 * @param {FullRollActorParams} params parameters
-	 */
-	static async fullRollSkill(actor, skill, params={}) {
-		const label = i18n(dnd5e.skills[skill]);
-		const formula = ActorUtils.getSkillCheckRoll(actor, skill).formula;
-		return CustomRoll.fullRollActor(actor, label, formula, "skill", params);
-	}
-
-	/**
-	 * Rolls a skill check for an actor
-	 * @param {*} actor 
-	 * @param {string} ability Ability shorthand 
-	 * @param {FullRollActorParams} params 
-	 */
-	static async rollCheck(actor, ability, params) {
-		return await CustomRoll.fullRollAttribute(actor, ability, "check", params);
-	}
-	
-	/**
-	 * Rolls a saving throw for an actor
-	 * @param {*} actor 
-	 * @param {string} ability Ability shorthand 
-	 * @param {FullRollActorParams} params 
-	 */
-	static async rollSave(actor, ability, params) {
-		return await CustomRoll.fullRollAttribute(actor, ability, "save", params);
-	}
-	
-	/**
-	 * Creates and displays a chat message with the requested ability check or saving throw.
-	 * @param {Actor5e} actor		The actor object to reference for the roll.
-	 * @param {String} ability		The ability score to roll.
-	 * @param {String} rollType		String of either "check" or "save"
-	 * @param {FullRollActorParams} params
-	 */
-	static async fullRollAttribute(actor, ability, rollType, params={}) {
-		const label = dnd5e.abilities[ability];
-
-		let titleString;
-		let formula = "";
-		if (rollType === "check") {
-			formula = ActorUtils.getAbilityCheckRoll(actor, ability).formula;
-			titleString = `${i18n(label)} ${i18n("br5e.chat.check")}`;
-		} else if (rollType === "save") {
-			formula = ActorUtils.getAbilitySaveRoll(actor, ability).formula;
-			titleString = `${i18n(label)} ${i18n("br5e.chat.save")}`;
-		}
-
-		return CustomRoll.fullRollActor(actor, titleString, formula, rollType, params);
-	}
-	
-	static newItemRoll(item, params, fields) {
-		return new CustomItemRoll(item, params, fields);
-	}
-}
-
-let defaultParams = {
-	title: "",
-	forceCrit: false,
-	preset: false,
-	properties: true,
-	slotLevel: null,
-	useCharge: {},
-	useTemplate: false,
-	event: null,
-	adv: 0,
-	disadv: 0,
-};
-
-/*
-	CustomItemRoll(item,
-	{
-		forceCrit: false,
-		quickRoll: false,
-		properties: true,
-		slotLevel: null,
-		useCharge: {},
-		useTemplate: false,
-		adv: 0,
-		disadv: 0,
-	},
-	[
-		["attack", {triggersCrit: true}],
-		["damage", {index:0, versatile:true}],
-		["damage", {index:[1,2,4]}],
-	]
-	).toMessage();
-*/
-
-// A custom roll with data corresponding to an item on a character's sheet.
-export class CustomItemRoll {
-	constructor(item, params, fields) {
-		this.item = item;
-		this.actor = item.actor;
-		this.itemFlags = item.data.flags;
-		this.params = mergeObject(duplicate(defaultParams), params || {});	// General parameters for the roll as a whole.
-		this.fields = fields;	// Where requested roll fields are stored, in the order they should be rendered.
-
-		/** @type {Array<import("./renderer.js").RenderModel>} */
-		this.models = [];		// Data results from fields, which get turned into templates
-		
-		this.rolled = false;
-		this.isCrit = this.params.forceCrit || false;			// Defaults to false, becomes "true" when a valid attack or check first crits.
-		this.rollState = null;
-<<<<<<< HEAD
-		this.params.event = this.params.event || event;
-
-		this._updateConfig();
-		this._setupRollState();
-	}
-	
-	/**
-	 * Update config settings in the roll.
-	 * TODO: This needs to be moved to an actual settings ES module.
-	 * @private
-	 */
-	_updateConfig() {
-		const getBRSetting = (setting) => game.settings.get("betterrolls5e", setting);
-
-		this.config = {
-			playRollSounds: getBRSetting("playRollSounds"),
-			hasMaestroSound: ItemUtils.hasMaestroSound(this.item),
-			damageRollPlacement: getBRSetting("damageRollPlacement"),
-			rollTitlePlacement: getBRSetting("rollTitlePlacement"),
-			damageTitlePlacement: getBRSetting("damageTitlePlacement"),
-			damageContextPlacement: getBRSetting("damageContextPlacement"),
-			contextReplacesTitle: getBRSetting("contextReplacesTitle"),
-			contextReplacesDamage: getBRSetting("contextReplacesDamage"),
-			critString: getBRSetting("critString"),
-			critBehavior: getBRSetting("critBehavior"),
-			quickDefaultDescriptionEnabled: getBRSetting("quickDefaultDescriptionEnabled"),
-			altSecondaryEnabled: getBRSetting("altSecondaryEnabled"),
-			d20Mode: getBRSetting("d20Mode"),
-			hideDC: getBRSetting("hideDC")
-		};
-	}
-	
-	/**
-	 * Initialization function to detect advantage/disadvantage from events and setup the roll state.
-	 * @private
-	 */
-	_setupRollState() {
-		const modifiers = Utils.getEventRollModifiers(this.params.event);
-		this.params = mergeObject(this.params, modifiers);
-		
-=======
-		
-		if (!this.params.event) { this.params.event = event; }
-		
-		this.checkEvent();
-		this.setRollState();
-		this.config = BRSettings.serialize();
-		this.dicePool = new DiceCollection();
-	}
-	
-	checkEvent(ev) {
-		let eventToCheck = ev || this.params.event;
-		if (!eventToCheck) { return; }
-		if (eventToCheck.shiftKey) {
-			this.params.adv = 1;
-		}
-		if (keyboard.isCtrl(eventToCheck)) {
-			this.params.disadv = 1;
-		}
-	}
-	
-	// Sets the roll's rollState to "highest" or "lowest" if the roll has advantage or disadvantage, respectively.
-	setRollState() {
->>>>>>> c39059d6
-		this.rollState = null;
-		const { adv, disadv } = this.params;
-		if (adv > 0 || disadv > 0) {
-			if (adv > disadv) { this.rollState = "highest"; }
-			else if (adv < disadv) { this.rollState = "lowest"; }
-		}
-	}
-	
-	/**
-	 * Internal function to process fields and populate the internal data.
-	 * Call toMessage() to create the final chat message and show the result
-	 */
-	async roll() {
-		if (this.rolled) {
-			console.log("Already rolled!", this);
-			return;
-		}
-
-		const { params, item } = this;
-
-		await ItemUtils.ensureFlags(item);
-		const actor = item.actor;
-		const itemData = item.data.data;
-		
-		Hooks.call("preRollItemBetterRolls", this);
-		
-		if (Number.isInteger(params.preset)) {
-			this.updateForPreset();
-		}
-
-		if (this.params.useCharge.resource) {
-			const consume = itemData.consume;
-			if ( consume?.type === "ammo" ) {
-				this.ammo = this.actor.items.get(consume.target);
-			}
-		}
-		
-		if (!params.slotLevel) {
-			if (item.data.type === "spell") {
-				params.slotLevel = await this.configureSpell();
-				if (params.slotLevel === "error") { 
-					return "error"; 
-				}
-			}
-		}
-
-		// Convert all requested fields into templates to be entered into the chat message.
-		this.models = await this._processFields();
-		
-		// Load Item Footer Properties if params.properties is true
-		this.properties = (params.properties) ? ItemUtils.getPropertyList(item) : [];
-		
-		// Check to consume charges. Prevents the roll if charges are required and none are left.
-		let chargeCheck = await this.consumeCharge();
-		if (chargeCheck === "error") {
-			return "error";
-		}
-
-		if (params.useTemplate && (item.data.type == "feat" || item.data.data.level == 0)) {
-			this.placeTemplate();
-		}
-		
-		this.rolled = true;
-		
-		await Hooks.callAll("rollItemBetterRolls", this);
-		await new Promise(r => setTimeout(r, 25));
-		
-		if (chargeCheck === "destroy") {
-			await actor.deleteOwnedItem(item.id);
-		}
-	}
-
-	/**
-	 * Function that immediately processes and renders a given field
-	 * @param {*} field 
-	 */
-	async fieldToTemplate(field) {
-		let item = this.item;
-		let fieldType = field[0].toLowerCase();
-		let fieldArgs = field.slice();
-		fieldArgs.splice(0,1);
-		switch (fieldType) {
-			case 'attack':
-				// {adv, disadv, bonus, triggersCrit, critThreshold}
-				this.models.push(this._rollAttack(fieldArgs[0]));
-				break;
-			case 'toolcheck':
-			case 'tool':
-			case 'check':
-				this.models.push(this._rollTool(fieldArgs[0]));
-				break;
-			case 'damage':
-				// {damageIndex: 0, forceVersatile: false, forceCrit: false}
-				this.models.push(...this._rollDamageBlock(fieldArgs[0]));
-				if (this.ammo) {
-					this.models.push(...this._rollDamageBlock({
-						item: this.ammo,
-						index: "all",
-						crit: fieldArgs[0].crit,
-						context: `[${this.ammo.name}]`
-					}));
-					delete this.ammo;
-				}
-				break;
-			case 'savedc':
-				// {customAbl: null, customDC: null}
-				let abl, dc;
-				if (fieldArgs[0]) {
-					abl = fieldArgs[0].abl;
-					dc = fieldArgs[0].dc;
-				}
-				this.models.push({ type: "raw", content: await this.saveRollButton({customAbl:abl, customDC:dc})});
-				break;
-			case 'other':
-				if (item.data.data.formula) { 
-					this.models.push(this._rollOther());
-				}
-				break;
-			case 'custom':
-				this.models.push(this._rollCustom(fieldArgs[0]));
-				break;
-			case 'description':
-			case 'desc':
-				// Display info from Components module
-				let componentField = "";
-				if (game.modules.get("components5e") && game.modules.get("components5e").active) {
-					componentField = window.ComponentsModule.getComponentHtml(item, 20);
-				}
-				fieldArgs[0] = {text: componentField + item.data.data.description.value};
-			case 'text':
-				if (fieldArgs[0].text) {
-					this.models.push({
-						type: "description",
-						content: fieldArgs[0].text
-					});
-				}
-				break;
-			case 'flavor':
-				this.models.push({
-					type: "description",
-					isFlavor: true,
-					content: fieldArgs[0]?.text ?? this.item.data.data.chatFlavor
-				});
-				break;
-			case 'crit':
-				const extra = this._rollCritExtra();
-				if (extra) {
-					this.models.push(extra);
-				}
-				break;
-		}
-		return true;
-	}
-
-	/**
-	 * Processes all fields, building a collection of models and returning them
-	 */
-	async _processFields() {
-		this.models.push(this._rollHeader());
-		for (let i=0;i<this.fields.length;i++) {
-			await this.fieldToTemplate(this.fields[i]);
-		}
-
-		if (this.isCrit && this.hasDamage && this.item.data.flags.betterRolls5e?.critDamage?.value) {
-			await this.fieldToTemplate(["crit"]);
-		}
-
-		return this.models;
-	}
-	
-	/**
-	 * Creates and sends a chat message to all players (based on whisper settings).
-	 * If not already rolled and rendered, roll() is called first.
-	 */
-	async toMessage() {
-		if (!this.rolled) {
-			await this.roll();
-		}
-
-<<<<<<< HEAD
-		if (this.content === "error") return;
-
-		const hasMaestroSound = this.config.hasMaestroSound;
-		this.chatData = createChatData(this.actor, this.content, { hasMaestroSound });
-=======
-		const content = await this.roll();
-		if (content === "error") return;
-
-		this.chatData = {
-			user: game.user._id,
-			content: this.content,
-			speaker: {
-				actor: this.actor._id,
-				token: this.actor.token,
-				alias: this.actor.token?.name || this.actor.name
-			},
-			type: CONST.CHAT_MESSAGE_TYPES.ROLL,
-			roll: blankRoll,
-			...Utils.getWhisperData(),
-			sound: Utils.getDiceSound(ItemUtils.hasMaestroSound(this.item))
-		};
-		
->>>>>>> c39059d6
-		await Hooks.callAll("messageBetterRolls", this, this.chatData);
-
-		// Render and send the chat message
-		const { item, isCrit, properties } = this;
-		return await CustomRoll.sendChatMessage(item.actor, this.models, { item, isCrit, properties });
-	}
-	
-	/**
-	 * Updates the rollRequests based on the br5e flags.
-	 */
-	updateForPreset() {
-		let item = this.item,
-			itemData = item.data.data,
-			flags = item.data.flags,
-			brFlags = flags.betterRolls5e,
-			preset = this.params.preset,
-			properties = false,
-			useCharge = {},
-			useTemplate = false,
-			fields = [],
-			val = (preset === 1) ? "altValue" : "value";
-			
-		
-		if (brFlags) {
-			// Assume new action of the button based on which fields are enabled for Quick Rolls
-			function flagIsTrue(flag) {
-				return (brFlags[flag] && (brFlags[flag][val] == true));
-			}
-
-			function getFlag(flag) {
-				return (brFlags[flag] ? (brFlags[flag][val]) : null);
-			}
-			
-			if (flagIsTrue("quickFlavor") && itemData.chatFlavor) { fields.push(["flavor"]); }
-			if (flagIsTrue("quickDesc")) { fields.push(["desc"]); }
-			if (flagIsTrue("quickAttack") && isAttack(item)) { fields.push(["attack"]); }
-			if (flagIsTrue("quickCheck") && isCheck(item)) { fields.push(["check"]); }
-			if (flagIsTrue("quickSave") && isSave(item)) { fields.push(["savedc"]); }
-			
-			if (brFlags.quickDamage && (brFlags.quickDamage[val].length > 0)) {
-				for (let i = 0; i < brFlags.quickDamage[val].length; i++) {
-					let isVersatile = (i == 0) && flagIsTrue("quickVersatile");
-					if (brFlags.quickDamage[val][i]) { fields.push(["damage", {index:i, versatile:isVersatile}]); }
-				}
-			}
-
-
-			if (flagIsTrue("quickOther")) { fields.push(["other"]); }
-			if (flagIsTrue("quickProperties")) { properties = true; }
-
-			if (brFlags.quickCharges) {
-				useCharge = duplicate(getFlag("quickCharges"));
-			}
-			if (flagIsTrue("quickTemplate")) { useTemplate = true; }
-		} else { 
-			//console.log("Request made to Quick Roll item without flags!");
-			fields.push(["desc"]);
-			properties = true;
-		}
-		
-		this.params = mergeObject(this.params, {
-			properties,
-			useCharge,
-			useTemplate,
-		});
-
-		console.log(this.params);
-		
-		this.fields = fields.concat((this.fields || []).slice());
-	}
-
-	_rollHeader() {
-		const slotLevel = this.params.slotLevel;
-		let printedSlotLevel = null;
-		if (this.item && this.item.data.type === "spell" && slotLevel != this.item.data.data.level) {
-			printedSlotLevel = dnd5e.spellLevels[slotLevel];
-		}
-
-		return CustomRoll.constructHeaderData(this.item, this.item.name, { 
-			slotLevel: printedSlotLevel
-		});
-	}
-
-	/**
-	 * Rolls an attack roll for the item.
-	 * @param {Object} props				Object containing all named parameters
-	 * @param {Number} props.adv			1 for advantage
-	 * @param {Number} props.disadv			1 for disadvantage
-	 * @param {String} props.bonus			Additional situational bonus
-	 * @param {Boolean} props.triggersCrit	Whether a crit for this triggers future damage rolls to be critical
-	 * @param {Number} props.critThreshold	Minimum roll for a d20 is considered a crit
-	 * @private
-	 */
-	_rollAttack(props) {
-		let args = mergeObject({
-			adv: this.params.adv,
-			disadv: this.params.disadv,
-			bonus: null,
-			triggersCrit: true,
-			critThreshold: null
-		}, props || {});
-
-		let itm = this.item;
-		const itemData = itm.data.data;
-		let title = (this.config.rollTitlePlacement !== "0") ? i18n("br5e.chat.attack") : null;
-		
-		this.hasAttack = true;
-		
-		// Add critical threshold
-		let critThreshold = 20;
-		let characterCrit = 20;
-		try { 
-			characterCrit = Number(getProperty(itm, "actor.data.flags.dnd5e.weaponCriticalThreshold")) || 20;
-		} catch(error) { 
-			characterCrit = itm.actor.data.flags.dnd5e.weaponCriticalThreshold || 20;
-		}
-		
-		let itemCrit = Number(getProperty(itm, "data.flags.betterRolls5e.critRange.value")) || 20;
-		//	console.log(critThreshold, characterCrit, itemCrit);
-		
-		if (args.critThreshold) {
-			// If a specific critThreshold is set, use that
-			critThreshold = args.critThreshold;
-		} else {
-			// Otherwise, determine it from character & item data
-			if (['mwak', 'rwak'].includes(itemData.actionType)) {
-				critThreshold = Math.min(critThreshold, characterCrit, itemCrit);
-			} else {
-				critThreshold = Math.min(critThreshold, itemCrit);
-			}
-		}
-
-		// Get ammo bonus and add to title if relevant
-		const ammoBonus = this.ammo?.data.data.attackBonus;
-		if (ammoBonus) {
-			title += ` [${this.ammo.name}]`;
-		}
-		
-		// Perform the final construction and begin rolling
-		const abilityMod = ItemUtils.getAbilityMod(itm);
-		const rollState = CustomRoll.getRollState(args);
-		const formula = ItemUtils.getAttackRoll(itm, {
-			abilityMod,
-			ammoBonus,
-			bonus: args.bonus
-		}).formula;
-		const multiRollData = CustomRoll.constructMultiRoll(formula, {
-			rollState,
-			title,
-			critThreshold,
-			elvenAccuracy: ActorUtils.testElvenAccuracy(itm.actor, abilityMod)
-		});
-		
-		// If this can trigger a crit and it also crit, flag it as a crit.
-		// Currently, crits cannot be un-set.
-		if (args.triggersCrit && multiRollData.isCrit) {
-			this.isCrit = true;
-		}
-
-		return multiRollData;
-	}
-
-	/**
-	 * 
-	 * @param {*} preArgs 
-	 * @private
-	 */
-	async _rollTool(preArgs) {
-		let args = mergeObject({adv: 0, disadv: 0, bonus: null, triggersCrit: true, critThreshold: null, rollState: this.rollState}, preArgs || {});
-		let itm = this.item;
-		const title = args.title || ((this.config.rollTitlePlacement != "0") ? i18n("br5e.chat.check") : null);
-			
-		// Begin rolling the multiroll, and return the result
-		const rollState = CustomRoll.getRollState(args);
-		const formula = ItemUtils.getToolRoll(itm, args.bonus).formula;
-		const multiRollData = CustomRoll.constructMultiRoll(formula, {
-			rollState,
-			title,
-			critThreshold: args.critThreshold,
-			elvenAccuracy: ActorUtils.testElvenAccuracy(itm.actor, abl)
-		});
-		
-		this.isCrit = args.triggersCrit || multiRollData.isCrit;
-
-		return multiRollData;
-	}
-
-	/**
-	 * 
-	 * @param {*} args
-	 * @private 
-	 */
-	_rollCustom(args) {
-		/* args:
-				title			title of the roll
-				formula			the roll formula
-				rolls			number of rolls
-				rollState		"adv" or "disadv" converts to "highest" or "lowest"
-		*/
-		let rollStates = {
-			null: null,
-			"adv": "highest",
-			"disadv": "lowest"
-		};
-		
-		const { rolls, formula, rollState } = args;
-		let rollData = ItemUtils.getRollData(this.item);
-		const resolvedFormula = new Roll(formula, rollData).formula;
-		this.models.push(CustomRoll.constructMultiRoll(resolvedFormula || "1d20", {
-			numRolls: rolls || 1,
-			rollState: rollStates[rollState],
-			rollType: "custom",
-		}));
-	}
-
-	_rollDamageBlock({item, index, versatile, crit, context} = {}) {
-		const wasAll = index === "all";
-
-		// If all, damage indices between a sequential list from 0 to length - 1
-		if (index === "all") {
-			const numEntries = this.item.data.data.damage.parts.length;
-			index = [...Array(numEntries).keys()]
-		}
-
-		if (Number.isInteger(index)) {
-			index = [index];
-		}
-
-		const results = [];
-		for (const idx of index) {
-			results.push(this._rollDamage({
-				item,
-				damageIndex: idx,
-				// versatile damage will only replace the first damage formula in an "all" damage request
-				forceVersatile: (idx == 0 || !wasAll) ? versatile : false,
-				forceCrit: crit,
-				customContext: context
-			}))
-		}
-
-		return results;
-	}
-	
-	/**
-	 * Rolls damage and creates a damage model. Item is optional.
-	 * @param {*} param0 
-	 */
-	_rollDamage({item=null, damageIndex = 0, forceVersatile = false, forceCrit = false, bonus = 0, customContext = null}) {
-		item = item ?? this.item;
-		const itemData = item.data.data;
-
-		// Makes the custom roll flagged as having a damage roll.
-		this.hasDamage = true;
-
-		// Change first damage formula if versatile
-		const hasVersatile = itemData.damage.versatile.length;
-		if (((this.params.versatile && damageIndex === 0) || forceVersatile) && hasVersatile > 0) {
-			damageIndex = "versatile";
-		}
-
-		const isCrit = (forceCrit == true || (this.isCrit && forceCrit !== "never"));
-		return CustomRoll.constructItemDamageRoll(item, damageIndex, {
-			slotLevel: this.params.slotLevel,
-			context: customContext,
-			isCrit
-		});
-	}
-
-	/**
-	 * Rolls crit extra damage for this item and returns the model data
-	 * @param {} index 
-	 */
-	_rollCritExtra(index) {
-		let damageIndex = (index ? toString(index) : null) || 
-			this.item.data.flags.betterRolls5e?.critDamage?.value || 
-			"";
-		if (damageIndex) {
-			return this._rollDamage({damageIndex:Number(damageIndex), forceCrit:"never"});
-		}
-	}
-	
-	/**
-	 * Rolls the Other Formula field and returns the model data. Is subject to crits.
-	 */
-	_rollOther() {
-		const isCrit = this.isCrit;
-		const critBehavior = this.params.critBehavior ? this.params.critBehavior : this.config.critBehavior;
-		return CustomRoll.constructItemDamageRoll(this.item, "other", {
-			critBehavior,
-			isCrit,
-			slotLevel: this.params.slotLevel,
-		});
-	}
-	
-	/* 	Generates the html for a save button to be inserted into a chat message. Players can click this button to perform a roll through their controlled token.
-	*/
-	async saveRollButton({customAbl = null, customDC = null}) {
-		let item = this.item;
-		let actor = item.actor;
-		let saveData = getSave(item);
-		if (customAbl) { saveData.ability = saveArgs.customAbl; }
-		if (customDC) { saveData.dc = saveArgs.customDC; }
-		
-		let hideDC = (this.config.hideDC == "2" || (this.config.hideDC == "1" && actor.data.type == "npc")); // Determine whether the DC should be hidden
-
-		let divHTML = `<span ${hideDC ? 'class="hideSave"' : null} style="display:inline;line-height:inherit;">${saveData.dc}</span>`;
-		
-		let saveLabel = `${i18n("br5e.buttons.saveDC")} ` + divHTML + ` ${dnd5e.abilities[saveData.ability]}`;
-		let button = {
-			type: "saveDC",
-			html: await renderTemplate("modules/betterrolls5e/templates/red-save-button.html", {data: saveData, saveLabel: saveLabel})
-		}
-		
-		return button;
-	}
-	
-	async configureSpell() {
-		let item = this.item;
-		let actor = item.actor;
-		let lvl = null;
-		let consume = false;
-		let placeTemplate = false;
-		let isPact = false;
-		
-		// Only run the dialog if the spell is not a cantrip
-		if (item.data.data.level > 0) {
-			try {
-				console.log("level > 0")
-				window.PH = {};
-				window.PH.actor = actor;
-				window.PH.item = item;
-				const spellFormData = await game.dnd5e.applications.AbilityUseDialog.create(item);
-				lvl = spellFormData.get("level");
-				consume = Boolean(spellFormData.get("consumeSlot"));
-				placeTemplate = Boolean(spellFormData.get("placeTemplate"));
-				// console.log(lvl, consume, placeTemplate);
-			}
-			catch(error) { return "error"; }
-		}
-		
-		if (lvl == "pact") {
-			isPact = true;
-			lvl = getProperty(actor, `data.data.spells.pact.level`) || lvl;
-		}
-		
-		if ( lvl !== item.data.data.level ) {
-			item = item.constructor.createOwned(mergeObject(duplicate(item.data), {"data.level": lvl}, {inplace: false}), actor);
-		}
-		
-		// Update Actor data
-		if ( consume && (lvl !== 0) ) {
-			let spellSlot = isPact ? "pact" : "spell"+lvl;
-			const slots = parseInt(actor.data.data.spells[spellSlot].value);
-	  if ( slots === 0 || Number.isNaN(slots) ) {
-				ui.notifications.error(game.i18n.localize("DND5E.SpellCastNoSlots"));
-				return "error";
-			}
-			await actor.update({
-				[`data.spells.${spellSlot}.value`]: Math.max(parseInt(actor.data.data.spells[spellSlot].value) - 1, 0)
-			});
-		}
-		
-		if (placeTemplate) {
-			this.placeTemplate();
-		}
-		
-		return lvl;
-	}
-	
-	// Places a template if the item has an area of effect
-	placeTemplate() {
-		let item = this.item;
-		if (item.hasAreaTarget) {
-			const template = game.dnd5e.canvas.AbilityTemplate.fromItem(item);
-			if ( template ) template.drawPreview(event);
-			if (item.actor && item.actor.sheet) {
-				if (item.sheet.rendered) item.sheet.minimize();
-				if (item.actor.sheet.rendered) item.actor.sheet.minimize();
-			}
-		}
-	}
-	
-	// Consumes charges & resources assigned on an item.
-	async consumeCharge() {
-		let item = this.item,
-			itemData = item.data.data;
-		
-		const hasUses = !!(itemData.uses.value || itemData.uses.max || itemData.uses.per); // Actual check to see if uses exist on the item, even if params.useCharge.use == true
-		const hasResource = !!(itemData.consume?.target); // Actual check to see if a resource is entered on the item, even if params.useCharge.resource == true
-
-		const request = this.params.useCharge; // Has bools for quantity, use, resource, and charge
-		const recharge = itemData.recharge || {};
-		const uses = itemData.uses || {};
-		const autoDestroy = uses.autoDestroy;
-		const current = uses.value || 0;
-		const remaining = request.use ? Math.max(current - 1, 0) : current;
-		const q = itemData.quantity;
-		const updates = {};
-		let output = "success";
-
-		// Check for consuming uses, but not quantity
-		if (hasUses && request.use && !request.quantity) {
-			if (!current) { ui.notifications.warn(game.i18n.format("DND5E.ItemNoUses", {name: item.name})); return "error"; }
-		}
-
-		// Check for consuming quantity, but not uses
-		if (request.quantity && !request.use) {
-			if (!q) { ui.notifications.warn(game.i18n.format("DND5E.ItemNoUses", {name: item.name})); return "error"; }
-		}
-
-		// Check for consuming quantity and uses
-		if (hasUses && request.use && request.quantity) {
-			if (!current && q <= 1) { ui.notifications.warn(game.i18n.format("DND5E.ItemNoUses", {name: item.name})); return "error"; }
-		}
-
-		// Check for consuming charge ("Action Recharge")
-		if (request.charge) {
-			if (!recharge.charged) { ui.notifications.warn(game.i18n.format("DND5E.ItemNoUses", {name: item.name})); return "error"; }
-		}
-
-		// Check for consuming resource.
-		// Note that _handleResourceConsumption() will actually consume the resource as well as perform the check, hence why it must be performed last.
-		if (hasResource && request.resource) {
-			const allowed = await item._handleResourceConsumption({isCard: true, isAttack: true});
-			if (allowed === false) { return "error"; }
-		}
-
-		// Handle uses, but not quantity
-		if (hasUses && request.use && !request.quantity) {
-			updates["data.uses.value"] = remaining;
-		}
-		
-		// Handle quantity, but not uses
-		else if (request.quantity && !request.use) {
-			if (q <= 1 && autoDestroy) {
-				output = "destroy";
-			}
-			updates["data.quantity"] = q - 1;
-		}
-
-		// Handle quantity and uses
-		else if (hasUses && request.use && request.quantity) {
-			let remainingU = remaining;
-			let remainingQ = q;
-			console.log(remainingQ, remainingU);
-			if (remainingU < 1) {
-				remainingQ -= 1;
-				ui.notifications.warn(game.i18n.format("br5e.error.autoDestroy", {name: item.name}));
-				if (remainingQ >= 1) {
-					remainingU = itemData.uses.max || 0;
-				} else { remainingU = 0; }
-				if (remainingQ < 1 && autoDestroy) { output = "destroy"; }
-			}
-
-			updates["data.quantity"] = Math.max(remainingQ,0);
-			updates["data.uses.value"] = Math.max(remainingU,0);
-		}
-
-		// Handle charge ("Action Recharge")
-		if (request.charge) {
-			updates["data.recharge.charged"] = false;
-		}
-
-		item.update(updates);
-
-		return output;
-	}
-}
+import { i18n, isAttack, isSave, getSave, isCheck } from "./betterrolls5e.js";
+import { DiceCollection, ActorUtils, ItemUtils, Utils } from "./utils.js";
+import { Renderer } from "./renderer.js";
+
+/**
+ * Roll type for advantage/disadvantage/etc
+ * @typedef {"highest" | "lowest" | null} RollState
+ */
+
+/**
+ * Parameters used when full rolling an actor
+ * @typedef FullRollActorParams
+ * @type {object}
+ * @property {number?} adv 
+ * @property {number?} disadv 
+ * @property {number?} critThreshold
+ */
+
+import { DND5E } from "../../../systems/dnd5e/module/config.js";
+import { BRSettings } from "./settings.js";
+
+let dnd5e = DND5E;
+let DEBUG = false;
+
+const blankRoll = new Roll("0").roll(); // Used for CHAT_MESSAGE_TYPES.ROLL, which requires a roll that Better Rolls otherwise does not need
+
+function debug() {
+	if (DEBUG) {
+		console.log.apply(console, arguments);
+	}
+}
+
+function createChatData(actor, content, { hasMaestroSound = false }={}) {
+	return {
+		user: game.user._id,
+		content: content,
+		speaker: {
+			actor: actor._id,
+			token: actor.token,
+			alias: actor.token?.name || actor.name
+		},
+		type: CONST.CHAT_MESSAGE_TYPES.ROLL,
+		roll: blankRoll,
+		...Utils.getWhisperData(),
+		sound: Utils.getDiceSound(hasMaestroSound)
+	};
+}
+
+/**
+ * Populates a dice pool using a render model or a list of render models
+ * @param {import("./renderer.js").RenderModel | Array<import("./renderer.js").RenderModel>} models 
+ * @param {DiceCollection} dicePool 
+ */
+function populateDicePool(models, dicePool) {
+	// If this is an array, recursively run on sub entries
+	if (models instanceof Array) {
+		models.forEach(e => populateDicePool(e, dicePool));
+		return;
+	}
+
+	if (models.type === "multiroll") {
+		dicePool?.push(...models.entries.map(e => e.roll));
+	} else if (models.type === "damage") {
+		dicePool.push(models.baseRoll, models.critRoll);
+	}
+}
+
+/**
+ * Returns an item and its actor if given an item, or just the actor otherwise.
+ * @param {Item | Actor} actorOrItem
+ */
+function resolveActorOrItem(actorOrItem) {
+	if (!actorOrItem) {
+		return {};
+	}
+
+	if (actorOrItem instanceof Item) {
+		return { item: actorOrItem, actor: actorOrItem?.actor };
+	} else {
+		return { actor: actorOrItem };
+	}
+}
+
+/**
+ * General class for macro support, actor rolls, and most static rolls.
+ * It provides utility functions that can be used to create a new roll,
+ * as well as the most common Actor roll functions.
+ */
+export class CustomRoll {
+	/**
+	 * Returns header data to be used for rendering
+	 */
+	static constructHeaderData(actorOrItem, label, { slotLevel=null }={}) {
+		const { item, actor } = resolveActorOrItem(actorOrItem);
+		const img = item ? item.img : ActorUtils.getImage(actor);
+
+		/** @type {import("./renderer.js").HeaderDataProps}  */ 
+		const results = {
+			type: "header",
+			img,
+			label,
+			slotLevel
+		}
+
+		return results;
+	}
+	
+	/**
+	 * Constructs multiroll data to be used for rendering
+	 * @param {string} formula 
+	 * @param {Object} options Roll options used to construct the multiroll.
+	 * @param {number?} options.critThreshold minimum roll on the dice to cause a critical roll.
+	 * @param {number?} options.numRolls number of rolls to perform
+	 * @param {string?} options.title title to display above the roll
+	 * @param {RollState?} options.rollState highest or lowest
+	 * @param {string?} options.rollType metadata param for attack vs damage.
+	 * @param {boolean?} options.elvenAccuracy whether the actor should apply elven accuracy 
+	 */
+	static constructMultiRoll(formula, options={}) {
+		const { critThreshold, title, rollState, rollType, elvenAccuracy } = options;
+
+		let numRolls = options.numRolls || game.settings.get("betterrolls5e", "d20Mode");
+		if (rollState && numRolls == 1) {
+			numRolls = 2;
+		}
+
+		// Apply elven accuracy
+		if (numRolls == 2 && elvenAccuracy && rollState !== "lowest") {
+			numRolls = 3;
+		}
+
+		const entries = [];
+		for (let i = 0; i < numRolls; i++) {
+			const roll = new Roll(formula).roll();
+			entries.push(Utils.processRoll(roll, critThreshold, [20]));
+		}
+
+		// Mark ignored rolls due to advantage/disadvantage
+		if (rollState) {
+			let rollTotals = entries.map(r => r.roll.total);
+			let chosenResult = rollTotals[0];
+			if (rollState == "highest") {
+				chosenResult = rollTotals.sort(function(a, b){return a-b})[rollTotals.length-1];
+			} else if (rollState == "lowest") {
+				chosenResult = rollTotals.sort(function(a, b){return a-b})[0];
+			}
+
+			// Mark the non-results as ignored
+			entries.filter(r => r.roll.total != chosenResult).forEach(r => r.ignored = true);
+		}
+
+		/** @type {import("./renderer.js").MultiRollDataProps} */
+		const results = {
+			type: "multiroll",
+			title,
+			rollState,
+			rollType,
+			formula,
+			entries,
+			isCrit: entries.some(e => !e.ignored && e.isCrit)
+		};
+
+		return results;
+	}
+
+	/**
+	 * Constructs and rolls damage data to be used in rendering
+	 * @param {string | roll} formulaOrRoll A formula or roll object to be used
+	 * @param {object} options
+	 * @param {} options.critBehavior
+	 * @param {Item?} options.item Optional item property. Used to calculate savage if savage isn't given
+	 * @param {boolean?} options.isCrit Whether to roll crit damage. Ignored if critBehavior is set to "0"
+	 * @param {boolean?} options.savage If true/false, sets the savage property. Fallsback to using the item if not given, or false otherwise.
+	 * @param {boolean?} options.isVersatile Whether the roll is for versatile. Affects printout
+	 * @param {string?} options.context Context string to display
+	 * @param {string?} options.damageType
+	 * @param {string?} options.title title to display. If not given defaults to damage type
+	 */
+	static constructDamageRoll(formulaOrRoll, options={}) {
+		const { item, isCrit, isVersatile, context, damageType, title } = options;
+		const savage = options.savage ?? ItemUtils.appliesSavageAttacks(item);
+		const critBehavior = options.critBehavior || game.settings.get("betterrolls5e", "critBehavior");
+		
+		const roll = formulaOrRoll instanceof Roll ? formulaOrRoll : new Roll(formulaOrRoll);
+		const total = roll.total ?? roll.roll();
+
+		let critRoll = null;
+		if (isCrit && critBehavior !== "0") {
+			critRoll = ItemUtils.getCritRoll(roll.formula, total, { critBehavior, savage });
+		}
+
+		/** @type {import("./renderer.js").DamageDataProps} */
+		const results = {
+			type: "damage",
+			title,
+			damageType,
+			context,
+			baseRoll: roll,
+			critRoll,
+			isVersatile: isVersatile ?? false
+		};
+
+		return results;
+	}
+
+	/**
+	 * Constructs and rolls damage data for a damage entry in an item.
+	 * Can roll for an index, versatile (replaces first), or other.
+	 * @param {Item} item 
+	 * @param {number | "versatile" | "other" } index 
+	 * @param {object} options
+	 * @param {} options.critBehavior
+	 * @param {number?} options.slotLevel
+	 * @param {string?} options.context Optional damage context. Defaults to the configured damage context
+	 * @param {boolean?} options.isCrit Whether to roll crit damage
+	 */
+	static constructItemDamageRoll(item, index, options={}) {
+		const { slotLevel, isCrit, critBehavior } = options;
+		const itemData = item.data.data;
+		const flags = item.data.flags.betterRolls5e;
+		const rollData = ItemUtils.getRollData(item, { slotLevel });
+		const isVersatile = index === "versatile";
+		const isFirst = index === 0 || index === "versatile";
+
+		// Bonus parts to add to the formula
+		const parts = [];
+
+		// Determine certain fields based on index
+		let title = null;
+		let context = "";
+		let damageFormula = null;
+		let damageType = null;
+		
+		if (index === "other") {
+			damageFormula = itemData.formula;
+			title = i18n("br5e.chat.other");
+			context = flags.quickOther.context;
+		} else {
+			// If versatile, use properties from the first entry
+			const trueIndex = isFirst ? 0 : index;
+
+			damageFormula = isVersatile ? itemData.damage.versatile : itemData.damage.parts[trueIndex][0]; 
+			damageType = itemData.damage.parts[trueIndex][1];
+			context = options.context || (flags.quickDamage.context?.[trueIndex]);
+
+			// Scale damage if its the first entry
+			if (damageFormula && isFirst) {
+				damageFormula = ItemUtils.scaleDamage(item, slotLevel, index, isVersatile, rollData) || damageFormula;
+			}
+
+			// Add any roll bonuses but only to the first entry
+			if (isFirst && rollData.bonuses && isAttack(item)) {
+				let actionType = `${itemData.actionType}`;
+				if (rollData.bonuses[actionType].damage) {
+					parts.unshift(rollData.bonuses[actionType].damage);
+				}
+			}
+		}
+
+		// Require a formula to continue
+		if (!damageFormula) { 
+			return null;
+		}
+
+		// Assemble roll data and defer to the general damage construction
+		const rollFormula = [damageFormula, ...parts].join("+");
+		const baseRoll = new Roll(rollFormula, rollData);
+		return CustomRoll.constructDamageRoll(baseRoll, {
+			critBehavior, item, title, context, damageType, isVersatile, isCrit
+		});
+	}
+
+	/**
+	 * Creates multiple item damage rolls. This returns an array,
+	 * so when adding to a model list, add them separately or use the splat operator.
+	 * @param {*} item 
+	 * @param {number[] | "all"} damageIndices 
+	 * @param {*} options 
+	 */
+	static constructItemDamageRollRange(item, damageIndices, options={}) {
+		// If all, damage indices between a sequential list from 0 to length - 1
+		if (damageIndices === "all") {
+			const numEntries = item.data.data.damage.parts.length;
+			damageIndices = [...Array(numEntries).keys()];
+		}
+
+		// If versatile, replace any "first" entry (only those)
+		if (options.versatile) {
+			damageIndices = damageIndices.map(i => i === 0 ? "versatile" : i);
+		}
+
+		return damageIndices.map(i => CustomRoll.constructItemDamageRoll(item, i, options));
+	}
+
+	/**
+	 * Sends a chat message using the given models, that can be created using
+	 * the CustomRoll.constructX() methods.
+	 * @param {*} actor 
+	 * @param {*} models 
+	 * @param {object} param3
+	 * @param {Item?} param3.item Optional Item to put in the card props and to use for certain defaults.
+	 * @param {string[]?} param3.properties List of properties to show at the bottom. Uses item properties if null.
+	 * @param {boolean} param3.isCrit If the card should be labeled as a crit in the properties 
+	 */
+	static async sendChatMessage(actor, models, { item=null, properties=null, isCrit=null }={}) {
+		const hasMaestroSound = item && ItemUtils.hasMaestroSound(item);
+
+		// Render the models
+		const templates = await Promise.all(models.map(Renderer.renderModel));
+		const content = await Renderer.renderCard(templates, { actor, item, properties, isCrit });
+		
+		// Output the rolls to chat
+		const dicePool = new DiceCollection();
+		populateDicePool(models.filter(e => !e?.hidden), dicePool);
+		await dicePool.flush();
+
+		// Send the chat message
+		return ChatMessage.create(createChatData(actor, content, { hasMaestroSound }));
+	}
+	
+	/**
+	 * Converts {args, disadv} params into a roll state object
+	 * @param {*} args
+	 * @returns {RollState} 
+	 */
+	static getRollState(args) {
+		if (!args) {
+			return null;
+		}
+
+		let adv = args.adv || 0;
+		let disadv = args.disadv || 0;
+		if (adv > 0 || disadv > 0) {
+			if (adv > disadv) { return "highest"; }
+			else if (adv < disadv) { return "lowest"; }
+		} else { return null; }
+	}
+	
+	// Returns an {adv, disadv} object when given an event
+	static async eventToAdvantage(ev, itemType) {
+		if (ev.shiftKey) {
+			return {adv:1, disadv:0};
+		} else if ((keyboard.isCtrl(ev))) {
+			return {adv:0, disadv:1};
+		} else if (game.settings.get("betterrolls5e", "queryAdvantageEnabled")) {
+			// Don't show dialog for items that aren't tool or weapon.
+			if (itemType != null && !itemType.match(/^(tool|weapon)$/)) {
+				return {adv:0, disadv:0};
+			}
+			return new Promise(resolve => {
+				new Dialog({
+					title: i18n("br5e.querying.title"),
+					buttons: {
+						disadvantage: {
+							label: i18n("br5e.querying.disadvantage"),
+							callback: () => resolve({adv:0, disadv:1})
+						},
+						normal: {
+							label: i18n("br5e.querying.normal"),
+							callback: () => resolve({adv:0, disadv:0})
+						},
+						advantage: {
+							label: i18n("br5e.querying.advantage"),
+							callback: () => resolve({adv:1, disadv:0})
+						}
+					}
+				}).render(true);
+			});
+		} else {
+			return {adv:0, disadv:0};
+		}
+	}
+
+	/**
+	 * Internal method to perform a basic actor full roll of "something".
+	 * It creates and display a chat message on completion.
+	 * @param {*} actor 
+	 * @param {string} label 
+	 * @param {string} formula 
+	 * @param {string} rollType 
+	 * @param {FullRollActorParams} params 
+	 */
+	static async fullRollActor(actor, label, formula, rollType, params) {		
+		// Entries to show for the render
+		return CustomRoll.sendChatMessage(actor, [
+			CustomRoll.constructHeaderData(actor, label),
+			CustomRoll.constructMultiRoll(formula, { 
+				rollState: CustomRoll.getRollState(params), 
+				critThreshold: params?.critThreshold,
+				rollType
+			})
+		]);
+	}
+	
+	/**
+	 * Creates and displays a chat message to show a full skill roll
+	 * @param {*} actor 
+	 * @param {string} skill shorthand referring to the skill name
+	 * @param {FullRollActorParams} params parameters
+	 */
+	static async fullRollSkill(actor, skill, params={}) {
+		const label = i18n(dnd5e.skills[skill]);
+		const formula = ActorUtils.getSkillCheckRoll(actor, skill).formula;
+		return CustomRoll.fullRollActor(actor, label, formula, "skill", params);
+	}
+
+	/**
+	 * Rolls a skill check for an actor
+	 * @param {*} actor 
+	 * @param {string} ability Ability shorthand 
+	 * @param {FullRollActorParams} params 
+	 */
+	static async rollCheck(actor, ability, params) {
+		return await CustomRoll.fullRollAttribute(actor, ability, "check", params);
+	}
+	
+	/**
+	 * Rolls a saving throw for an actor
+	 * @param {*} actor 
+	 * @param {string} ability Ability shorthand 
+	 * @param {FullRollActorParams} params 
+	 */
+	static async rollSave(actor, ability, params) {
+		return await CustomRoll.fullRollAttribute(actor, ability, "save", params);
+	}
+	
+	/**
+	 * Creates and displays a chat message with the requested ability check or saving throw.
+	 * @param {Actor5e} actor		The actor object to reference for the roll.
+	 * @param {String} ability		The ability score to roll.
+	 * @param {String} rollType		String of either "check" or "save"
+	 * @param {FullRollActorParams} params
+	 */
+	static async fullRollAttribute(actor, ability, rollType, params={}) {
+		const label = dnd5e.abilities[ability];
+
+		let titleString;
+		let formula = "";
+		if (rollType === "check") {
+			formula = ActorUtils.getAbilityCheckRoll(actor, ability).formula;
+			titleString = `${i18n(label)} ${i18n("br5e.chat.check")}`;
+		} else if (rollType === "save") {
+			formula = ActorUtils.getAbilitySaveRoll(actor, ability).formula;
+			titleString = `${i18n(label)} ${i18n("br5e.chat.save")}`;
+		}
+
+		return CustomRoll.fullRollActor(actor, titleString, formula, rollType, params);
+	}
+	
+	static newItemRoll(item, params, fields) {
+		return new CustomItemRoll(item, params, fields);
+	}
+}
+
+let defaultParams = {
+	title: "",
+	forceCrit: false,
+	preset: false,
+	properties: true,
+	slotLevel: null,
+	useCharge: {},
+	useTemplate: false,
+	event: null,
+	adv: 0,
+	disadv: 0,
+};
+
+/*
+	CustomItemRoll(item,
+	{
+		forceCrit: false,
+		quickRoll: false,
+		properties: true,
+		slotLevel: null,
+		useCharge: {},
+		useTemplate: false,
+		adv: 0,
+		disadv: 0,
+	},
+	[
+		["attack", {triggersCrit: true}],
+		["damage", {index:0, versatile:true}],
+		["damage", {index:[1,2,4]}],
+	]
+	).toMessage();
+*/
+
+// A custom roll with data corresponding to an item on a character's sheet.
+export class CustomItemRoll {
+	constructor(item, params, fields) {
+		this.item = item;
+		this.actor = item.actor;
+		this.itemFlags = item.data.flags;
+		this.params = mergeObject(duplicate(defaultParams), params || {});	// General parameters for the roll as a whole.
+		this.fields = fields;	// Where requested roll fields are stored, in the order they should be rendered.
+
+		/** @type {Array<import("./renderer.js").RenderModel>} */
+		this.models = [];		// Data results from fields, which get turned into templates
+		
+		this.rolled = false;
+		this.isCrit = this.params.forceCrit || false;			// Defaults to false, becomes "true" when a valid attack or check first crits.
+		this.rollState = null;
+		this.params.event = this.params.event || event;
+		this.config = BRSettings.serialize();
+
+		this._setupRollState();
+	}
+	
+	/**
+	 * Initialization function to detect advantage/disadvantage from events and setup the roll state.
+	 * @private
+	 */
+	_setupRollState() {
+		const modifiers = Utils.getEventRollModifiers(this.params.event);
+		this.params = mergeObject(this.params, modifiers);
+		
+		this.rollState = null;
+		const { adv, disadv } = this.params;
+		if (adv > 0 || disadv > 0) {
+			if (adv > disadv) { this.rollState = "highest"; }
+			else if (adv < disadv) { this.rollState = "lowest"; }
+		}
+	}
+	
+	/**
+	 * Internal function to process fields and populate the internal data.
+	 * Call toMessage() to create the final chat message and show the result
+	 */
+	async roll() {
+		if (this.rolled) {
+			console.log("Already rolled!", this);
+			return;
+		}
+
+		const { params, item } = this;
+
+		await ItemUtils.ensureFlags(item);
+		const actor = item.actor;
+		const itemData = item.data.data;
+		
+		Hooks.call("preRollItemBetterRolls", this);
+		
+		if (Number.isInteger(params.preset)) {
+			this.updateForPreset();
+		}
+
+		if (this.params.useCharge.resource) {
+			const consume = itemData.consume;
+			if ( consume?.type === "ammo" ) {
+				this.ammo = this.actor.items.get(consume.target);
+			}
+		}
+		
+		if (!params.slotLevel) {
+			if (item.data.type === "spell") {
+				params.slotLevel = await this.configureSpell();
+				if (params.slotLevel === "error") { 
+					return "error"; 
+				}
+			}
+		}
+
+		// Convert all requested fields into templates to be entered into the chat message.
+		this.models = await this._processFields();
+		
+		// Load Item Footer Properties if params.properties is true
+		this.properties = (params.properties) ? ItemUtils.getPropertyList(item) : [];
+		
+		// Check to consume charges. Prevents the roll if charges are required and none are left.
+		let chargeCheck = await this.consumeCharge();
+		if (chargeCheck === "error") {
+			return "error";
+		}
+
+		if (params.useTemplate && (item.data.type == "feat" || item.data.data.level == 0)) {
+			this.placeTemplate();
+		}
+		
+		this.rolled = true;
+		
+		await Hooks.callAll("rollItemBetterRolls", this);
+		await new Promise(r => setTimeout(r, 25));
+		
+		if (chargeCheck === "destroy") {
+			await actor.deleteOwnedItem(item.id);
+		}
+	}
+
+	/**
+	 * Function that immediately processes and renders a given field
+	 * @param {*} field 
+	 */
+	async fieldToTemplate(field) {
+		let item = this.item;
+		let fieldType = field[0].toLowerCase();
+		let fieldArgs = field.slice();
+		fieldArgs.splice(0,1);
+		switch (fieldType) {
+			case 'attack':
+				// {adv, disadv, bonus, triggersCrit, critThreshold}
+				this.models.push(this._rollAttack(fieldArgs[0]));
+				break;
+			case 'toolcheck':
+			case 'tool':
+			case 'check':
+				this.models.push(this._rollTool(fieldArgs[0]));
+				break;
+			case 'damage':
+				// {damageIndex: 0, forceVersatile: false, forceCrit: false}
+				this.models.push(...this._rollDamageBlock(fieldArgs[0]));
+				if (this.ammo) {
+					this.models.push(...this._rollDamageBlock({
+						item: this.ammo,
+						index: "all",
+						crit: fieldArgs[0].crit,
+						context: `[${this.ammo.name}]`
+					}));
+					delete this.ammo;
+				}
+				break;
+			case 'savedc':
+				// {customAbl: null, customDC: null}
+				let abl, dc;
+				if (fieldArgs[0]) {
+					abl = fieldArgs[0].abl;
+					dc = fieldArgs[0].dc;
+				}
+				this.models.push({ type: "raw", content: await this.saveRollButton({customAbl:abl, customDC:dc})});
+				break;
+			case 'other':
+				if (item.data.data.formula) { 
+					this.models.push(this._rollOther());
+				}
+				break;
+			case 'custom':
+				this.models.push(this._rollCustom(fieldArgs[0]));
+				break;
+			case 'description':
+			case 'desc':
+				// Display info from Components module
+				let componentField = "";
+				if (game.modules.get("components5e") && game.modules.get("components5e").active) {
+					componentField = window.ComponentsModule.getComponentHtml(item, 20);
+				}
+				fieldArgs[0] = {text: componentField + item.data.data.description.value};
+			case 'text':
+				if (fieldArgs[0].text) {
+					this.models.push({
+						type: "description",
+						content: fieldArgs[0].text
+					});
+				}
+				break;
+			case 'flavor':
+				this.models.push({
+					type: "description",
+					isFlavor: true,
+					content: fieldArgs[0]?.text ?? this.item.data.data.chatFlavor
+				});
+				break;
+			case 'crit':
+				const extra = this._rollCritExtra();
+				if (extra) {
+					this.models.push(extra);
+				}
+				break;
+		}
+		return true;
+	}
+
+	/**
+	 * Processes all fields, building a collection of models and returning them
+	 */
+	async _processFields() {
+		this.models.push(this._rollHeader());
+		for (let i=0;i<this.fields.length;i++) {
+			await this.fieldToTemplate(this.fields[i]);
+		}
+
+		if (this.isCrit && this.hasDamage && this.item.data.flags.betterRolls5e?.critDamage?.value) {
+			await this.fieldToTemplate(["crit"]);
+		}
+
+		return this.models;
+	}
+	
+	/**
+	 * Creates and sends a chat message to all players (based on whisper settings).
+	 * If not already rolled and rendered, roll() is called first.
+	 */
+	async toMessage() {
+		if (!this.rolled) {
+			await this.roll();
+		}
+
+		if (this.content === "error") return;
+
+		const hasMaestroSound = ItemUtils.hasMaestroSound(this.item);
+		this.chatData = createChatData(this.actor, this.content, { hasMaestroSound });
+		await Hooks.callAll("messageBetterRolls", this, this.chatData);
+
+		// Render and send the chat message
+		const { item, isCrit, properties } = this;
+		return await CustomRoll.sendChatMessage(item.actor, this.models, { item, isCrit, properties });
+	}
+	
+	/**
+	 * Updates the rollRequests based on the br5e flags.
+	 */
+	updateForPreset() {
+		let item = this.item,
+			itemData = item.data.data,
+			flags = item.data.flags,
+			brFlags = flags.betterRolls5e,
+			preset = this.params.preset,
+			properties = false,
+			useCharge = {},
+			useTemplate = false,
+			fields = [],
+			val = (preset === 1) ? "altValue" : "value";
+			
+		
+		if (brFlags) {
+			// Assume new action of the button based on which fields are enabled for Quick Rolls
+			function flagIsTrue(flag) {
+				return (brFlags[flag] && (brFlags[flag][val] == true));
+			}
+
+			function getFlag(flag) {
+				return (brFlags[flag] ? (brFlags[flag][val]) : null);
+			}
+			
+			if (flagIsTrue("quickFlavor") && itemData.chatFlavor) { fields.push(["flavor"]); }
+			if (flagIsTrue("quickDesc")) { fields.push(["desc"]); }
+			if (flagIsTrue("quickAttack") && isAttack(item)) { fields.push(["attack"]); }
+			if (flagIsTrue("quickCheck") && isCheck(item)) { fields.push(["check"]); }
+			if (flagIsTrue("quickSave") && isSave(item)) { fields.push(["savedc"]); }
+			
+			if (brFlags.quickDamage && (brFlags.quickDamage[val].length > 0)) {
+				for (let i = 0; i < brFlags.quickDamage[val].length; i++) {
+					let isVersatile = (i == 0) && flagIsTrue("quickVersatile");
+					if (brFlags.quickDamage[val][i]) { fields.push(["damage", {index:i, versatile:isVersatile}]); }
+				}
+			}
+
+
+			if (flagIsTrue("quickOther")) { fields.push(["other"]); }
+			if (flagIsTrue("quickProperties")) { properties = true; }
+
+			if (brFlags.quickCharges) {
+				useCharge = duplicate(getFlag("quickCharges"));
+			}
+			if (flagIsTrue("quickTemplate")) { useTemplate = true; }
+		} else { 
+			//console.log("Request made to Quick Roll item without flags!");
+			fields.push(["desc"]);
+			properties = true;
+		}
+		
+		this.params = mergeObject(this.params, {
+			properties,
+			useCharge,
+			useTemplate,
+		});
+
+		console.log(this.params);
+		
+		this.fields = fields.concat((this.fields || []).slice());
+	}
+
+	_rollHeader() {
+		const slotLevel = this.params.slotLevel;
+		let printedSlotLevel = null;
+		if (this.item && this.item.data.type === "spell" && slotLevel != this.item.data.data.level) {
+			printedSlotLevel = dnd5e.spellLevels[slotLevel];
+		}
+
+		return CustomRoll.constructHeaderData(this.item, this.item.name, { 
+			slotLevel: printedSlotLevel
+		});
+	}
+
+	/**
+	 * Rolls an attack roll for the item.
+	 * @param {Object} props				Object containing all named parameters
+	 * @param {Number} props.adv			1 for advantage
+	 * @param {Number} props.disadv			1 for disadvantage
+	 * @param {String} props.bonus			Additional situational bonus
+	 * @param {Boolean} props.triggersCrit	Whether a crit for this triggers future damage rolls to be critical
+	 * @param {Number} props.critThreshold	Minimum roll for a d20 is considered a crit
+	 * @private
+	 */
+	_rollAttack(props) {
+		let args = mergeObject({
+			adv: this.params.adv,
+			disadv: this.params.disadv,
+			bonus: null,
+			triggersCrit: true,
+			critThreshold: null
+		}, props || {});
+
+		let itm = this.item;
+		const itemData = itm.data.data;
+		let title = (this.config.rollTitlePlacement !== "0") ? i18n("br5e.chat.attack") : null;
+		
+		this.hasAttack = true;
+		
+		// Add critical threshold
+		let critThreshold = 20;
+		let characterCrit = 20;
+		try { 
+			characterCrit = Number(getProperty(itm, "actor.data.flags.dnd5e.weaponCriticalThreshold")) || 20;
+		} catch(error) { 
+			characterCrit = itm.actor.data.flags.dnd5e.weaponCriticalThreshold || 20;
+		}
+		
+		let itemCrit = Number(getProperty(itm, "data.flags.betterRolls5e.critRange.value")) || 20;
+		//	console.log(critThreshold, characterCrit, itemCrit);
+		
+		if (args.critThreshold) {
+			// If a specific critThreshold is set, use that
+			critThreshold = args.critThreshold;
+		} else {
+			// Otherwise, determine it from character & item data
+			if (['mwak', 'rwak'].includes(itemData.actionType)) {
+				critThreshold = Math.min(critThreshold, characterCrit, itemCrit);
+			} else {
+				critThreshold = Math.min(critThreshold, itemCrit);
+			}
+		}
+
+		// Get ammo bonus and add to title if relevant
+		const ammoBonus = this.ammo?.data.data.attackBonus;
+		if (ammoBonus) {
+			title += ` [${this.ammo.name}]`;
+		}
+		
+		// Perform the final construction and begin rolling
+		const abilityMod = ItemUtils.getAbilityMod(itm);
+		const rollState = CustomRoll.getRollState(args);
+		const formula = ItemUtils.getAttackRoll(itm, {
+			abilityMod,
+			ammoBonus,
+			bonus: args.bonus
+		}).formula;
+		const multiRollData = CustomRoll.constructMultiRoll(formula, {
+			rollState,
+			title,
+			critThreshold,
+			elvenAccuracy: ActorUtils.testElvenAccuracy(itm.actor, abilityMod)
+		});
+		
+		// If this can trigger a crit and it also crit, flag it as a crit.
+		// Currently, crits cannot be un-set.
+		if (args.triggersCrit && multiRollData.isCrit) {
+			this.isCrit = true;
+		}
+
+		return multiRollData;
+	}
+
+	/**
+	 * 
+	 * @param {*} preArgs 
+	 * @private
+	 */
+	async _rollTool(preArgs) {
+		let args = mergeObject({adv: 0, disadv: 0, bonus: null, triggersCrit: true, critThreshold: null, rollState: this.rollState}, preArgs || {});
+		let itm = this.item;
+		const title = args.title || ((this.config.rollTitlePlacement != "0") ? i18n("br5e.chat.check") : null);
+			
+		// Begin rolling the multiroll, and return the result
+		const rollState = CustomRoll.getRollState(args);
+		const formula = ItemUtils.getToolRoll(itm, args.bonus).formula;
+		const multiRollData = CustomRoll.constructMultiRoll(formula, {
+			rollState,
+			title,
+			critThreshold: args.critThreshold,
+			elvenAccuracy: ActorUtils.testElvenAccuracy(itm.actor, abl)
+		});
+		
+		this.isCrit = args.triggersCrit || multiRollData.isCrit;
+
+		return multiRollData;
+	}
+
+	/**
+	 * 
+	 * @param {*} args
+	 * @private 
+	 */
+	_rollCustom(args) {
+		/* args:
+				title			title of the roll
+				formula			the roll formula
+				rolls			number of rolls
+				rollState		"adv" or "disadv" converts to "highest" or "lowest"
+		*/
+		let rollStates = {
+			null: null,
+			"adv": "highest",
+			"disadv": "lowest"
+		};
+		
+		const { rolls, formula, rollState } = args;
+		let rollData = ItemUtils.getRollData(this.item);
+		const resolvedFormula = new Roll(formula, rollData).formula;
+		this.models.push(CustomRoll.constructMultiRoll(resolvedFormula || "1d20", {
+			numRolls: rolls || 1,
+			rollState: rollStates[rollState],
+			rollType: "custom",
+		}));
+	}
+
+	_rollDamageBlock({item, index, versatile, crit, context} = {}) {
+		const wasAll = index === "all";
+
+		// If all, damage indices between a sequential list from 0 to length - 1
+		if (index === "all") {
+			const numEntries = this.item.data.data.damage.parts.length;
+			index = [...Array(numEntries).keys()]
+		}
+
+		if (Number.isInteger(index)) {
+			index = [index];
+		}
+
+		const results = [];
+		for (const idx of index) {
+			results.push(this._rollDamage({
+				item,
+				damageIndex: idx,
+				// versatile damage will only replace the first damage formula in an "all" damage request
+				forceVersatile: (idx == 0 || !wasAll) ? versatile : false,
+				forceCrit: crit,
+				customContext: context
+			}))
+		}
+
+		return results;
+	}
+	
+	/**
+	 * Rolls damage and creates a damage model. Item is optional.
+	 * @param {*} param0 
+	 */
+	_rollDamage({item=null, damageIndex = 0, forceVersatile = false, forceCrit = false, bonus = 0, customContext = null}) {
+		item = item ?? this.item;
+		const itemData = item.data.data;
+
+		// Makes the custom roll flagged as having a damage roll.
+		this.hasDamage = true;
+
+		// Change first damage formula if versatile
+		const hasVersatile = itemData.damage.versatile.length;
+		if (((this.params.versatile && damageIndex === 0) || forceVersatile) && hasVersatile > 0) {
+			damageIndex = "versatile";
+		}
+
+		const isCrit = (forceCrit == true || (this.isCrit && forceCrit !== "never"));
+		return CustomRoll.constructItemDamageRoll(item, damageIndex, {
+			slotLevel: this.params.slotLevel,
+			context: customContext,
+			isCrit
+		});
+	}
+
+	/**
+	 * Rolls crit extra damage for this item and returns the model data
+	 * @param {} index 
+	 */
+	_rollCritExtra(index) {
+		let damageIndex = (index ? toString(index) : null) || 
+			this.item.data.flags.betterRolls5e?.critDamage?.value || 
+			"";
+		if (damageIndex) {
+			return this._rollDamage({damageIndex:Number(damageIndex), forceCrit:"never"});
+		}
+	}
+	
+	/**
+	 * Rolls the Other Formula field and returns the model data. Is subject to crits.
+	 */
+	_rollOther() {
+		const isCrit = this.isCrit;
+		const critBehavior = this.params.critBehavior ? this.params.critBehavior : this.config.critBehavior;
+		return CustomRoll.constructItemDamageRoll(this.item, "other", {
+			critBehavior,
+			isCrit,
+			slotLevel: this.params.slotLevel,
+		});
+	}
+	
+	/* 	Generates the html for a save button to be inserted into a chat message. Players can click this button to perform a roll through their controlled token.
+	*/
+	async saveRollButton({customAbl = null, customDC = null}) {
+		let item = this.item;
+		let actor = item.actor;
+		let saveData = getSave(item);
+		if (customAbl) { saveData.ability = saveArgs.customAbl; }
+		if (customDC) { saveData.dc = saveArgs.customDC; }
+		
+		let hideDC = (this.config.hideDC == "2" || (this.config.hideDC == "1" && actor.data.type == "npc")); // Determine whether the DC should be hidden
+
+		let divHTML = `<span ${hideDC ? 'class="hideSave"' : null} style="display:inline;line-height:inherit;">${saveData.dc}</span>`;
+		
+		let saveLabel = `${i18n("br5e.buttons.saveDC")} ` + divHTML + ` ${dnd5e.abilities[saveData.ability]}`;
+		let button = {
+			type: "saveDC",
+			html: await renderTemplate("modules/betterrolls5e/templates/red-save-button.html", {data: saveData, saveLabel: saveLabel})
+		}
+		
+		return button;
+	}
+	
+	async configureSpell() {
+		let item = this.item;
+		let actor = item.actor;
+		let lvl = null;
+		let consume = false;
+		let placeTemplate = false;
+		let isPact = false;
+		
+		// Only run the dialog if the spell is not a cantrip
+		if (item.data.data.level > 0) {
+			try {
+				console.log("level > 0")
+				window.PH = {};
+				window.PH.actor = actor;
+				window.PH.item = item;
+				const spellFormData = await game.dnd5e.applications.AbilityUseDialog.create(item);
+				lvl = spellFormData.get("level");
+				consume = Boolean(spellFormData.get("consumeSlot"));
+				placeTemplate = Boolean(spellFormData.get("placeTemplate"));
+				// console.log(lvl, consume, placeTemplate);
+			}
+			catch(error) { return "error"; }
+		}
+		
+		if (lvl == "pact") {
+			isPact = true;
+			lvl = getProperty(actor, `data.data.spells.pact.level`) || lvl;
+		}
+		
+		if ( lvl !== item.data.data.level ) {
+			item = item.constructor.createOwned(mergeObject(duplicate(item.data), {"data.level": lvl}, {inplace: false}), actor);
+		}
+		
+		// Update Actor data
+		if ( consume && (lvl !== 0) ) {
+			let spellSlot = isPact ? "pact" : "spell"+lvl;
+			const slots = parseInt(actor.data.data.spells[spellSlot].value);
+	  if ( slots === 0 || Number.isNaN(slots) ) {
+				ui.notifications.error(game.i18n.localize("DND5E.SpellCastNoSlots"));
+				return "error";
+			}
+			await actor.update({
+				[`data.spells.${spellSlot}.value`]: Math.max(parseInt(actor.data.data.spells[spellSlot].value) - 1, 0)
+			});
+		}
+		
+		if (placeTemplate) {
+			this.placeTemplate();
+		}
+		
+		return lvl;
+	}
+	
+	// Places a template if the item has an area of effect
+	placeTemplate() {
+		let item = this.item;
+		if (item.hasAreaTarget) {
+			const template = game.dnd5e.canvas.AbilityTemplate.fromItem(item);
+			if ( template ) template.drawPreview(event);
+			if (item.actor && item.actor.sheet) {
+				if (item.sheet.rendered) item.sheet.minimize();
+				if (item.actor.sheet.rendered) item.actor.sheet.minimize();
+			}
+		}
+	}
+	
+	// Consumes charges & resources assigned on an item.
+	async consumeCharge() {
+		let item = this.item,
+			itemData = item.data.data;
+		
+		const hasUses = !!(itemData.uses.value || itemData.uses.max || itemData.uses.per); // Actual check to see if uses exist on the item, even if params.useCharge.use == true
+		const hasResource = !!(itemData.consume?.target); // Actual check to see if a resource is entered on the item, even if params.useCharge.resource == true
+
+		const request = this.params.useCharge; // Has bools for quantity, use, resource, and charge
+		const recharge = itemData.recharge || {};
+		const uses = itemData.uses || {};
+		const autoDestroy = uses.autoDestroy;
+		const current = uses.value || 0;
+		const remaining = request.use ? Math.max(current - 1, 0) : current;
+		const q = itemData.quantity;
+		const updates = {};
+		let output = "success";
+
+		// Check for consuming uses, but not quantity
+		if (hasUses && request.use && !request.quantity) {
+			if (!current) { ui.notifications.warn(game.i18n.format("DND5E.ItemNoUses", {name: item.name})); return "error"; }
+		}
+
+		// Check for consuming quantity, but not uses
+		if (request.quantity && !request.use) {
+			if (!q) { ui.notifications.warn(game.i18n.format("DND5E.ItemNoUses", {name: item.name})); return "error"; }
+		}
+
+		// Check for consuming quantity and uses
+		if (hasUses && request.use && request.quantity) {
+			if (!current && q <= 1) { ui.notifications.warn(game.i18n.format("DND5E.ItemNoUses", {name: item.name})); return "error"; }
+		}
+
+		// Check for consuming charge ("Action Recharge")
+		if (request.charge) {
+			if (!recharge.charged) { ui.notifications.warn(game.i18n.format("DND5E.ItemNoUses", {name: item.name})); return "error"; }
+		}
+
+		// Check for consuming resource.
+		// Note that _handleResourceConsumption() will actually consume the resource as well as perform the check, hence why it must be performed last.
+		if (hasResource && request.resource) {
+			const allowed = await item._handleResourceConsumption({isCard: true, isAttack: true});
+			if (allowed === false) { return "error"; }
+		}
+
+		// Handle uses, but not quantity
+		if (hasUses && request.use && !request.quantity) {
+			updates["data.uses.value"] = remaining;
+		}
+		
+		// Handle quantity, but not uses
+		else if (request.quantity && !request.use) {
+			if (q <= 1 && autoDestroy) {
+				output = "destroy";
+			}
+			updates["data.quantity"] = q - 1;
+		}
+
+		// Handle quantity and uses
+		else if (hasUses && request.use && request.quantity) {
+			let remainingU = remaining;
+			let remainingQ = q;
+			console.log(remainingQ, remainingU);
+			if (remainingU < 1) {
+				remainingQ -= 1;
+				ui.notifications.warn(game.i18n.format("br5e.error.autoDestroy", {name: item.name}));
+				if (remainingQ >= 1) {
+					remainingU = itemData.uses.max || 0;
+				} else { remainingU = 0; }
+				if (remainingQ < 1 && autoDestroy) { output = "destroy"; }
+			}
+
+			updates["data.quantity"] = Math.max(remainingQ,0);
+			updates["data.uses.value"] = Math.max(remainingU,0);
+		}
+
+		// Handle charge ("Action Recharge")
+		if (request.charge) {
+			updates["data.recharge.charged"] = false;
+		}
+
+		item.update(updates);
+
+		return output;
+	}
+}