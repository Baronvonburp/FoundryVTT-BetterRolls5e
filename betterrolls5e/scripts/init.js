import { BRSettings } from "./settings.js";

Hooks.once("init", () => {
<<<<<<< HEAD
	
	/**
	* Register better rolls setting
	*/
	game.settings.register("betterrolls5e", "diceEnabled", {
		name: i18n("br5e.diceEnabled.name"),
		hint: i18n("br5e.diceEnabled.hint"),
		scope: "world",
		config: true,
		default: true,
		type: Boolean
	});
	
	game.settings.register("betterrolls5e", "d20Mode", {
		name: i18n("br5e.d20Mode.name"),
		hint: i18n("br5e.d20Mode.hint"),
		scope: "world",
		config: true,
		default: 2,
		type: Number,
		choices: {
			1: i18n("br5e.d20Mode.choices.1"),
			2: i18n("br5e.d20Mode.choices.2"),
			3: i18n("br5e.d20Mode.choices.3")
		}
	});

	/**
	* Query roll type in Roll20 style
	*/
	game.settings.register("betterrolls5e", "queryAdvantageEnabled", {
		name: i18n("br5e.queryAdvantageEnabled.name"),
		hint: i18n("br5e.queryAdvantageEnabled.hint"),
		scope: "world",
		config: true,
		default: false,
		type: Boolean
	});
	
	/**
	* Register added roll buttons
	*/
	game.settings.register("betterrolls5e", "rollButtonsEnabled", {
		name: i18n("br5e.rollButtonsEnabled.name"),
		hint: i18n("br5e.rollButtonsEnabled.hint"),
		scope: "world",
		config: true,
		default: true,
		type: Boolean
	});
	
	/**
	* Register better roll for icon
	*/
	game.settings.register("betterrolls5e", "imageButtonEnabled", {
		name: i18n("br5e.imageButtonEnabled.name"),
		hint: i18n("br5e.imageButtonEnabled.hint"),
		scope: "world",
		config: true,
		default: true,
		type: Boolean
	});
	
	game.settings.register("betterrolls5e", "altSecondaryEnabled", {
		name: i18n("br5e.altSecondaryEnabled.name"),
		hint: i18n("br5e.altSecondaryEnabled.hint"),
		scope: "world",
		config: true,
		default: true,
		type: Boolean
	});
	
	/**
	* Register quick roll defaults for description
	*/
	game.settings.register("betterrolls5e", "quickDefaultDescriptionEnabled", {
		name: i18n("br5e.quickDefaultDescriptionEnabled.name"),
		hint: i18n("br5e.quickDefaultDescriptionEnabled.hint"),
		scope: "world",
		config: true,
		default: false,
		type: Boolean
	});

	game.settings.register("betterrolls5e", "defaultRollArt", {
		name: i18n("br5e.defaultRollArt.name"),
		hint: i18n("br5e.defaultRollArt.hint"),
		scope: "world",
		config: true,
		default: "actor",
		type: String,
		choices: {
			"actor": i18n("Actor"),
			"token": i18n("Token")
		}
	});
	
	/**
	* Register roll label options
	*/
	game.settings.register("betterrolls5e", "rollTitlePlacement", {
		name: i18n("br5e.rollTitlePlacement.name"),
		hint: i18n("br5e.rollTitlePlacement.hint"),
		scope: "world",
		config: true,
		default: "1",
		type: String,
		choices: {
			"0": i18n("br5e.damageRollPlacement.choices.0"),
			"1": i18n("br5e.damageRollPlacement.choices.1")
		}
	});
	
	const damagePlacementOptions = ["damageTitlePlacement", "damageContextPlacement", "damageRollPlacement"];

	damagePlacementOptions.forEach(placementOption => {
		game.settings.register("betterrolls5e", placementOption, {
			name: i18n(`br5e.${placementOption}.name`),
			hint: i18n(`br5e.${placementOption}.hint`),
			scope: "world",
			config: true,
			default: "1",
			type: String,
			choices: {
				"0": i18n("br5e.damageRollPlacement.choices.0"),
				"1": i18n("br5e.damageRollPlacement.choices.1"),
				"2": i18n("br5e.damageRollPlacement.choices.2"),
				"3": i18n("br5e.damageRollPlacement.choices.3")
			}
		});
	});

	const contextReplacementOptions = ["contextReplacesTitle", "contextReplacesDamage"];

	contextReplacementOptions.forEach(contextOption => {
		game.settings.register("betterrolls5e", contextOption, {
			name: i18n(`br5e.${contextOption}.name`),
			hint: i18n(`br5e.${contextOption}.hint`),
			scope: "world",
			config: true,
			default: false,
			type: Boolean
		});
	});
	
	game.settings.register("betterrolls5e", "critBehavior", {
		name: i18n("br5e.critBehavior.name"),
		hint: i18n("br5e.critBehavior.hint"),
		scope: "world",
		config: true,
		default: "1",
		type: String,
		choices: {
			"0": i18n("br5e.critBehavior.choices.0"), // No Extra Damage
			"1": i18n("br5e.critBehavior.choices.1"), // Roll Critical Damage Dice
			"2": i18n("br5e.critBehavior.choices.2"), // Roll Base Damage, Max Critical
			"3": i18n("br5e.critBehavior.choices.3"), // Max Base & Critical Damage
		}
	});
	
	game.settings.register("betterrolls5e", "critString", {
		name: i18n("br5e.critString.name"),
		hint: i18n("br5e.critString.hint"),
		scope: "world",
		config: true,
		default: "Crit",
		type: String
	});
	
	game.settings.register("betterrolls5e", "chatDamageButtonsEnabled", {
		name: i18n("br5e.chatDamageButtonsEnabled.name"),
		hint: i18n("br5e.chatDamageButtonsEnabled.hint"),
		scope: "world",
		config: true,
		default: true,
		type: Boolean
	});
	
	game.settings.register("betterrolls5e", "playRollSounds", {
		name: i18n("br5e.playRollSounds.name"),
		hint: i18n("br5e.playRollSounds.hint"),
		scope: "world",
		config: true,
		default: true,
		type: Boolean
	});
	
	game.settings.register("betterrolls5e", "hideDC", {
		name: i18n("br5e.hideDC.name"),
		hint: i18n("br5e.hideDC.hint"),
		scope: "world",
		config: true,
		default: "0",
		type: String,
		choices: {
			"0": i18n("br5e.hideDC.choices.0"),
			"1": i18n("br5e.hideDC.choices.1"),
			"2": i18n("br5e.hideDC.choices.2"),
		}
	});

	// Setup template partials
	const prefix = "modules/betterrolls5e/templates"
	loadTemplates([
		`${prefix}/red-damage-crit.html`
	]);
=======
	BRSettings.init();
>>>>>>> c39059d6
});

// Modify context menu for damage rolls (they break)
Hooks.on("getChatLogEntryContext", (html, options) => {
	let contextDamageLabels = [
		game.i18n.localize("DND5E.ChatContextDamage"),
		game.i18n.localize("DND5E.ChatContextHealing"),
		game.i18n.localize("DND5E.ChatContextDoubleDamage"),
		game.i18n.localize("DND5E.ChatContextHalfDamage")
	];
	
	for (let i=options.length-1; i>=0; i--) {
		let option = options[i];
		if (contextDamageLabels.includes(option.name)) {
			option.condition = li => canvas.tokens.controlled.length && li.find(".dice-roll").length && !li.find(".red-full").length;
		}
	}
});<|MERGE_RESOLUTION|>--- conflicted
+++ resolved
@@ -1,231 +1,28 @@
-import { BRSettings } from "./settings.js";
-
-Hooks.once("init", () => {
-<<<<<<< HEAD
-	
-	/**
-	* Register better rolls setting
-	*/
-	game.settings.register("betterrolls5e", "diceEnabled", {
-		name: i18n("br5e.diceEnabled.name"),
-		hint: i18n("br5e.diceEnabled.hint"),
-		scope: "world",
-		config: true,
-		default: true,
-		type: Boolean
-	});
-	
-	game.settings.register("betterrolls5e", "d20Mode", {
-		name: i18n("br5e.d20Mode.name"),
-		hint: i18n("br5e.d20Mode.hint"),
-		scope: "world",
-		config: true,
-		default: 2,
-		type: Number,
-		choices: {
-			1: i18n("br5e.d20Mode.choices.1"),
-			2: i18n("br5e.d20Mode.choices.2"),
-			3: i18n("br5e.d20Mode.choices.3")
-		}
-	});
-
-	/**
-	* Query roll type in Roll20 style
-	*/
-	game.settings.register("betterrolls5e", "queryAdvantageEnabled", {
-		name: i18n("br5e.queryAdvantageEnabled.name"),
-		hint: i18n("br5e.queryAdvantageEnabled.hint"),
-		scope: "world",
-		config: true,
-		default: false,
-		type: Boolean
-	});
-	
-	/**
-	* Register added roll buttons
-	*/
-	game.settings.register("betterrolls5e", "rollButtonsEnabled", {
-		name: i18n("br5e.rollButtonsEnabled.name"),
-		hint: i18n("br5e.rollButtonsEnabled.hint"),
-		scope: "world",
-		config: true,
-		default: true,
-		type: Boolean
-	});
-	
-	/**
-	* Register better roll for icon
-	*/
-	game.settings.register("betterrolls5e", "imageButtonEnabled", {
-		name: i18n("br5e.imageButtonEnabled.name"),
-		hint: i18n("br5e.imageButtonEnabled.hint"),
-		scope: "world",
-		config: true,
-		default: true,
-		type: Boolean
-	});
-	
-	game.settings.register("betterrolls5e", "altSecondaryEnabled", {
-		name: i18n("br5e.altSecondaryEnabled.name"),
-		hint: i18n("br5e.altSecondaryEnabled.hint"),
-		scope: "world",
-		config: true,
-		default: true,
-		type: Boolean
-	});
-	
-	/**
-	* Register quick roll defaults for description
-	*/
-	game.settings.register("betterrolls5e", "quickDefaultDescriptionEnabled", {
-		name: i18n("br5e.quickDefaultDescriptionEnabled.name"),
-		hint: i18n("br5e.quickDefaultDescriptionEnabled.hint"),
-		scope: "world",
-		config: true,
-		default: false,
-		type: Boolean
-	});
-
-	game.settings.register("betterrolls5e", "defaultRollArt", {
-		name: i18n("br5e.defaultRollArt.name"),
-		hint: i18n("br5e.defaultRollArt.hint"),
-		scope: "world",
-		config: true,
-		default: "actor",
-		type: String,
-		choices: {
-			"actor": i18n("Actor"),
-			"token": i18n("Token")
-		}
-	});
-	
-	/**
-	* Register roll label options
-	*/
-	game.settings.register("betterrolls5e", "rollTitlePlacement", {
-		name: i18n("br5e.rollTitlePlacement.name"),
-		hint: i18n("br5e.rollTitlePlacement.hint"),
-		scope: "world",
-		config: true,
-		default: "1",
-		type: String,
-		choices: {
-			"0": i18n("br5e.damageRollPlacement.choices.0"),
-			"1": i18n("br5e.damageRollPlacement.choices.1")
-		}
-	});
-	
-	const damagePlacementOptions = ["damageTitlePlacement", "damageContextPlacement", "damageRollPlacement"];
-
-	damagePlacementOptions.forEach(placementOption => {
-		game.settings.register("betterrolls5e", placementOption, {
-			name: i18n(`br5e.${placementOption}.name`),
-			hint: i18n(`br5e.${placementOption}.hint`),
-			scope: "world",
-			config: true,
-			default: "1",
-			type: String,
-			choices: {
-				"0": i18n("br5e.damageRollPlacement.choices.0"),
-				"1": i18n("br5e.damageRollPlacement.choices.1"),
-				"2": i18n("br5e.damageRollPlacement.choices.2"),
-				"3": i18n("br5e.damageRollPlacement.choices.3")
-			}
-		});
-	});
-
-	const contextReplacementOptions = ["contextReplacesTitle", "contextReplacesDamage"];
-
-	contextReplacementOptions.forEach(contextOption => {
-		game.settings.register("betterrolls5e", contextOption, {
-			name: i18n(`br5e.${contextOption}.name`),
-			hint: i18n(`br5e.${contextOption}.hint`),
-			scope: "world",
-			config: true,
-			default: false,
-			type: Boolean
-		});
-	});
-	
-	game.settings.register("betterrolls5e", "critBehavior", {
-		name: i18n("br5e.critBehavior.name"),
-		hint: i18n("br5e.critBehavior.hint"),
-		scope: "world",
-		config: true,
-		default: "1",
-		type: String,
-		choices: {
-			"0": i18n("br5e.critBehavior.choices.0"), // No Extra Damage
-			"1": i18n("br5e.critBehavior.choices.1"), // Roll Critical Damage Dice
-			"2": i18n("br5e.critBehavior.choices.2"), // Roll Base Damage, Max Critical
-			"3": i18n("br5e.critBehavior.choices.3"), // Max Base & Critical Damage
-		}
-	});
-	
-	game.settings.register("betterrolls5e", "critString", {
-		name: i18n("br5e.critString.name"),
-		hint: i18n("br5e.critString.hint"),
-		scope: "world",
-		config: true,
-		default: "Crit",
-		type: String
-	});
-	
-	game.settings.register("betterrolls5e", "chatDamageButtonsEnabled", {
-		name: i18n("br5e.chatDamageButtonsEnabled.name"),
-		hint: i18n("br5e.chatDamageButtonsEnabled.hint"),
-		scope: "world",
-		config: true,
-		default: true,
-		type: Boolean
-	});
-	
-	game.settings.register("betterrolls5e", "playRollSounds", {
-		name: i18n("br5e.playRollSounds.name"),
-		hint: i18n("br5e.playRollSounds.hint"),
-		scope: "world",
-		config: true,
-		default: true,
-		type: Boolean
-	});
-	
-	game.settings.register("betterrolls5e", "hideDC", {
-		name: i18n("br5e.hideDC.name"),
-		hint: i18n("br5e.hideDC.hint"),
-		scope: "world",
-		config: true,
-		default: "0",
-		type: String,
-		choices: {
-			"0": i18n("br5e.hideDC.choices.0"),
-			"1": i18n("br5e.hideDC.choices.1"),
-			"2": i18n("br5e.hideDC.choices.2"),
-		}
-	});
-
-	// Setup template partials
-	const prefix = "modules/betterrolls5e/templates"
-	loadTemplates([
-		`${prefix}/red-damage-crit.html`
-	]);
-=======
-	BRSettings.init();
->>>>>>> c39059d6
-});
-
-// Modify context menu for damage rolls (they break)
-Hooks.on("getChatLogEntryContext", (html, options) => {
-	let contextDamageLabels = [
-		game.i18n.localize("DND5E.ChatContextDamage"),
-		game.i18n.localize("DND5E.ChatContextHealing"),
-		game.i18n.localize("DND5E.ChatContextDoubleDamage"),
-		game.i18n.localize("DND5E.ChatContextHalfDamage")
-	];
-	
-	for (let i=options.length-1; i>=0; i--) {
-		let option = options[i];
-		if (contextDamageLabels.includes(option.name)) {
-			option.condition = li => canvas.tokens.controlled.length && li.find(".dice-roll").length && !li.find(".red-full").length;
-		}
-	}
+import { BRSettings } from "./settings.js";
+
+Hooks.once("init", () => {
+	BRSettings.init();
+	
+	// Setup template partials
+	const prefix = "modules/betterrolls5e/templates"
+	loadTemplates([
+		`${prefix}/red-damage-crit.html`
+	]);
+});
+
+// Modify context menu for damage rolls (they break)
+Hooks.on("getChatLogEntryContext", (html, options) => {
+	let contextDamageLabels = [
+		game.i18n.localize("DND5E.ChatContextDamage"),
+		game.i18n.localize("DND5E.ChatContextHealing"),
+		game.i18n.localize("DND5E.ChatContextDoubleDamage"),
+		game.i18n.localize("DND5E.ChatContextHalfDamage")
+	];
+	
+	for (let i=options.length-1; i>=0; i--) {
+		let option = options[i];
+		if (contextDamageLabels.includes(option.name)) {
+			option.condition = li => canvas.tokens.controlled.length && li.find(".dice-roll").length && !li.find(".red-full").length;
+		}
+	}
 });