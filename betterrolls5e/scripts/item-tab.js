--- conflicted
+++ resolved
@@ -1,109 +1,105 @@
-import { i18n, isAttack, isSave } from "./betterrolls5e.js";
-import { ItemUtils } from "./utils.js";
-
-let activate = false;
-
-/**
- * Adds adds the Better Rolls tab to an item's sheet. Should only be called when the sheet is rendered.
- */
-export async function addBetterRollsContent(app, protoHtml) {
-	const item = app.object;
-	const itemData = item.data.data;
-
-	if (item.actor && item.actor.permission < 3) { return; }
-	if (CONFIG.betterRolls5e.validItemTypes.indexOf(item.data.type) == -1) { return; }
-
-	// Initialize flags. Don't commit to avoid a nested re-render
-<<<<<<< HEAD
-	const flags = await ItemUtils.ensureFlags(item, { commit: false });
-=======
-	await ItemUtils.ensureFlags(item, { commit: false });
->>>>>>> dd03b7e3
-
-	let html = protoHtml;
-
-	if (html[0].localName !== "div") {
-		html = $(html[0].parentElement.parentElement);
-	}
-
-	// Create tab (for selection)
-	const tabSelector = html.find("form nav.sheet-navigation.tabs");
-	const betterRollsTabString = `<a class="item" data-group="primary" data-tab="betterRolls5e">${i18n("Better Rolls")}</a>`;
-	tabSelector.append($(betterRollsTabString));
-
-	const settingsContainer = html.find(".sheet-body");
-	const altSecondaryEnabled = game.settings.get("betterrolls5e", "altSecondaryEnabled");
-
-	// For items with quantity (weapons, tools, consumables...)
-	const hasQuantity = ("quantity" in itemData);
-	// For items with "Limited Uses" configured
-	const hasUses = !!(itemData.uses.value || itemData.uses.max || itemData.uses.per);
-	// For items with "Resource Consumption" configured
-	const hasResource = !!(itemData.consume?.target);
-	// For abilities with "Action Recharge" configured
-	const hasCharge = !!(itemData.recharge?.value);
-	
-	// For items that have at least one way to consume something
-	const canConsume = hasQuantity || hasUses || hasResource || hasCharge;
-
-	const betterRollsTemplate = await renderTemplate("modules/betterrolls5e/templates/red-item-options.html", {
-		DND5E: CONFIG.DND5E,
-		item,
-		canConsume,
-		hasQuantity,
-		hasUses,
-		hasResource,
-		hasCharge,
-		isAttack: isAttack(item),
-		isSave: isSave(item),
-		flags: { betterRolls5e: flags },
-		damageTypes: CONFIG.betterRolls5e.combinedDamageTypes,
-		altSecondaryEnabled,
-		itemHasTemplate: item.hasAreaTarget
-	});
-	
-	settingsContainer.append(betterRollsTemplate);
-
-	// Tab back to better rolls if we need (after certain events it may happen)
-	if (activate) {
-		app._tabs[0].activate("betterRolls5e");
-		app.setPosition();
-		activate = false;
-	}
-
-	// Add damage context input
-	if (game.settings.get("betterrolls5e", "damageContextPlacement") !== "0") {
-		const damageRolls = html.find(".tab.details .damage-parts .damage-part input").toArray();
-		// Placeholder is either "Context" or "Label" depending on system settings
-		const placeholder = game.settings.get("betterrolls5e", "contextReplacesDamage") ? "br5e.settings.label" : "br5e.settings.context";
-
-		damageRolls.forEach((damageRoll, i) => {
-			const contextField = $(`<input type="text" name="flags.betterRolls5e.quickDamage.context.${i}" value="${(flags.quickDamage?.context[i] || "")}" placeholder="${i18n(placeholder)}" data-dtype="String" style="margin-left:5px;">`);
-
-			damageRoll.after(contextField[0]);
-
-			// Add event listener to delete context when damage is deleted
-			$($($(damageRoll)[0].parentElement).find(`a.delete-damage`)).click(async _ => {
-				const contextFlags = Object.values(flags.quickDamage?.context);
-				contextFlags.splice(i, 1);
-				item.update({
-					[`flags.betterRolls5e.quickDamage.context`]: contextFlags,
-				});
-			});
-		});
-
-		// Add context field for Other Formula field
-		if (getProperty(item, "data.flags.betterRolls5e.quickOther")) {
-			const otherRoll = html.find(`.tab.details .form-fields input[name="data.formula"]`);
-			const otherContextField = $(`<input type="text" name="flags.betterRolls5e.quickOther.context" value="${(item.data.flags.betterRolls5e.quickOther.context || "")}" placeholder="${i18n(placeholder)}" data-dtype="String" style="margin-left:5px;">`);
-			if (otherRoll[0]) { otherRoll[0].after(otherContextField[0]); }
-		}
-	}
-
-	// Activate the tab if anything changes in any sub-field	
-	const newSection = settingsContainer.find(".tab.item-betterRolls");
-	newSection.find("input[type=text]").change((evt) => activate = true);
-	newSection.find("input[type=number]").change((evt) => activate = true);
-	newSection.find("input[type=checkbox]").change((evt) => activate = true);
-	newSection.find("select").change((evt) => activate = true);
+import { i18n, isAttack, isSave } from "./betterrolls5e.js";
+import { ItemUtils } from "./utils.js";
+
+let activate = false;
+
+/**
+ * Adds adds the Better Rolls tab to an item's sheet. Should only be called when the sheet is rendered.
+ */
+export async function addBetterRollsContent(app, protoHtml) {
+	const item = app.object;
+	const itemData = item.data.data;
+
+	if (item.actor && item.actor.permission < 3) { return; }
+	if (CONFIG.betterRolls5e.validItemTypes.indexOf(item.data.type) == -1) { return; }
+
+	// Initialize flags. Don't commit to avoid a nested re-render
+	await ItemUtils.ensureFlags(item, { commit: false });
+
+	let html = protoHtml;
+
+	if (html[0].localName !== "div") {
+		html = $(html[0].parentElement.parentElement);
+	}
+
+	// Create tab (for selection)
+	const tabSelector = html.find("form nav.sheet-navigation.tabs");
+	const betterRollsTabString = `<a class="item" data-group="primary" data-tab="betterRolls5e">${i18n("Better Rolls")}</a>`;
+	tabSelector.append($(betterRollsTabString));
+
+	const settingsContainer = html.find(".sheet-body");
+	const altSecondaryEnabled = game.settings.get("betterrolls5e", "altSecondaryEnabled");
+
+	// For items with quantity (weapons, tools, consumables...)
+	const hasQuantity = ("quantity" in itemData);
+	// For items with "Limited Uses" configured
+	const hasUses = !!(itemData.uses.value || itemData.uses.max || itemData.uses.per);
+	// For items with "Resource Consumption" configured
+	const hasResource = !!(itemData.consume?.target);
+	// For abilities with "Action Recharge" configured
+	const hasCharge = !!(itemData.recharge?.value);
+	
+	// For items that have at least one way to consume something
+	const canConsume = hasQuantity || hasUses || hasResource || hasCharge;
+
+	const betterRollsTemplate = await renderTemplate("modules/betterrolls5e/templates/red-item-options.html", {
+		DND5E: CONFIG.DND5E,
+		item,
+		canConsume,
+		hasQuantity,
+		hasUses,
+		hasResource,
+		hasCharge,
+		isAttack: isAttack(item),
+		isSave: isSave(item),
+		flags: item.data.flags,
+		damageTypes: CONFIG.betterRolls5e.combinedDamageTypes,
+		altSecondaryEnabled,
+		itemHasTemplate: item.hasAreaTarget
+	});
+	
+	settingsContainer.append(betterRollsTemplate);
+
+	// Tab back to better rolls if we need (after certain events it may happen)
+	if (activate) {
+		app._tabs[0].activate("betterRolls5e");
+		app.setPosition();
+		activate = false;
+	}
+
+	// Add damage context input
+	if (game.settings.get("betterrolls5e", "damageContextPlacement") !== "0") {
+		const damageRolls = html.find(".tab.details .damage-parts .damage-part input").toArray();
+		// Placeholder is either "Context" or "Label" depending on system settings
+		const placeholder = game.settings.get("betterrolls5e", "contextReplacesDamage") ? "br5e.settings.label" : "br5e.settings.context";
+
+		damageRolls.forEach((damageRoll, i) => {
+			const contextField = $(`<input type="text" name="flags.betterRolls5e.quickDamage.context.${i}" value="${(flags.quickDamage?.context[i] || "")}" placeholder="${i18n(placeholder)}" data-dtype="String" style="margin-left:5px;">`);
+
+			damageRoll.after(contextField[0]);
+
+			// Add event listener to delete context when damage is deleted
+			$($($(damageRoll)[0].parentElement).find(`a.delete-damage`)).click(async _ => {
+				const contextFlags = Object.values(flags.quickDamage?.context);
+				contextFlags.splice(i, 1);
+				item.update({
+					[`flags.betterRolls5e.quickDamage.context`]: contextFlags,
+				});
+			});
+		});
+
+		// Add context field for Other Formula field
+		if (getProperty(item, "data.flags.betterRolls5e.quickOther")) {
+			const otherRoll = html.find(`.tab.details .form-fields input[name="data.formula"]`);
+			const otherContextField = $(`<input type="text" name="flags.betterRolls5e.quickOther.context" value="${(item.data.flags.betterRolls5e.quickOther.context || "")}" placeholder="${i18n(placeholder)}" data-dtype="String" style="margin-left:5px;">`);
+			if (otherRoll[0]) { otherRoll[0].after(otherContextField[0]); }
+		}
+	}
+
+	// Activate the tab if anything changes in any sub-field	
+	const newSection = settingsContainer.find(".tab.item-betterRolls");
+	newSection.find("input[type=text]").change((evt) => activate = true);
+	newSection.find("input[type=number]").change((evt) => activate = true);
+	newSection.find("input[type=checkbox]").change((evt) => activate = true);
+	newSection.find("select").change((evt) => activate = true);
 } 